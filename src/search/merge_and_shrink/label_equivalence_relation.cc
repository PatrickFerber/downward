#include "label_equivalence_relation.h"

#include "labels.h"

#include <cassert>

using namespace std;

<<<<<<< HEAD
LabelEquivalenceRelation::LabelEquivalenceRelation(const Labels &labels)
=======

namespace MergeAndShrink {
LabelEquivalenceRelation::LabelEquivalenceRelation(const shared_ptr<Labels> labels)
>>>>>>> 90f70f16
    : labels(labels) {
    grouped_labels.reserve(labels.get_max_size());
    label_to_positions.resize(labels.get_max_size());
}

void LabelEquivalenceRelation::add_label_to_group(int group_id,
                                                  int label_no) {
    LabelIter label_it = grouped_labels[group_id].insert(label_no);
    label_to_positions[label_no] = make_pair(group_id, label_it);

    int label_cost = labels.get_label_cost(label_no);
    if (label_cost < grouped_labels[group_id].get_cost())
        grouped_labels[group_id].set_cost(label_cost);
}

void LabelEquivalenceRelation::recompute_group_cost() {
    for (LabelGroup &label_group : grouped_labels) {
        if (!label_group.empty()) {
            label_group.set_cost(INF);
            for (LabelConstIter label_it = label_group.begin();
                 label_it != label_group.end(); ++label_it) {
                int cost = labels.get_label_cost(*label_it);
                if (cost < label_group.get_cost()) {
                    label_group.set_cost(cost);
                }
            }
        }
    }
}

void LabelEquivalenceRelation::replace_labels_by_label(
    const vector<int> &old_label_nos, int new_label_no) {
    // Add new label to group
    int group_id = get_group_id(old_label_nos.front());
    add_label_to_group(group_id, new_label_no);

    // Remove old labels from group
    for (int old_label_no : old_label_nos) {
        LabelIter label_it = label_to_positions[old_label_no].second;
        assert(group_id == get_group_id(old_label_no));
        grouped_labels[group_id].erase(label_it);
    }
}

void LabelEquivalenceRelation::move_group_into_group(
    int from_group_id, int to_group_id) {
    LabelGroup &from_group = grouped_labels[from_group_id];
    for (LabelConstIter from_label_it = from_group.begin();
         from_label_it != from_group.end(); ++from_label_it) {
        int from_label_no = *from_label_it;
        add_label_to_group(to_group_id, from_label_no);
    }
    from_group.clear();
}

bool LabelEquivalenceRelation::erase(int label_no) {
    int group_id = get_group_id(label_no);
    LabelIter label_it = label_to_positions[label_no].second;
    grouped_labels[group_id].erase(label_it);
    return grouped_labels[group_id].empty();
}

int LabelEquivalenceRelation::add_label_group(const vector<int> &new_labels) {
    int new_id = grouped_labels.size();
    grouped_labels.push_back(LabelGroup());
    for (size_t i = 0; i < new_labels.size(); ++i) {
        int label_no = new_labels[i];
        add_label_to_group(new_id, label_no);
    }
    return new_id;
}
}<|MERGE_RESOLUTION|>--- conflicted
+++ resolved
@@ -4,15 +4,11 @@
 
 #include <cassert>
 
+
 using namespace std;
 
-<<<<<<< HEAD
+namespace MergeAndShrink {
 LabelEquivalenceRelation::LabelEquivalenceRelation(const Labels &labels)
-=======
-
-namespace MergeAndShrink {
-LabelEquivalenceRelation::LabelEquivalenceRelation(const shared_ptr<Labels> labels)
->>>>>>> 90f70f16
     : labels(labels) {
     grouped_labels.reserve(labels.get_max_size());
     label_to_positions.resize(labels.get_max_size());
