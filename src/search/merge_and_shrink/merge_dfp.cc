#include "merge_dfp.h"

#include "abstraction.h"
#include "label.h"

#include "../option_parser.h"
#include "../plugin.h"
#include "../utilities.h"

#include <algorithm>
#include <cassert>
#include <cstdlib>
#include <iostream>

using namespace std;

//  TODO: We define infinity in more than a few places right now (=>
//        grep for it). It should only be defined once.
static const int infinity = numeric_limits<int>::max();

<<<<<<< HEAD
MergeDFP::MergeDFP(const Options &opts)
    : MergeStrategy(),
      abstraction_order(AbstractionOrder(opts.get_enum("abstraction_order"))),
      remaining_merges(-1),
      border_atomics_composites(-1) {
=======
MergeDFP::MergeDFP()
    : MergeStrategy(), remaining_merges(-1) {
>>>>>>> d7be8b0b
}

bool MergeDFP::done() const {
    return remaining_merges == 0;
}

pair<int, int> MergeDFP::get_next(const std::vector<Abstraction *> &all_abstractions) {
    if (remaining_merges == -1) {
        remaining_merges = all_abstractions.size() - 1;
        indices_order.reserve(all_abstractions.size());
        for (size_t i = 0; i < all_abstractions.size(); ++i) {
            indices_order.push_back(i);
        }
    }
    assert(remaining_merges > 0);

    // Precompute a vector sorted_abstrations which contains all exisiting
    // abstractions from all_abstractions in the desired order.
    vector<Abstraction *> sorted_abstractions;
    // sorted_abs_to_indices_order maps abstraction indices as stored in
    // sorted_abstractions to the corresponding index of indices_order. This
    // index then serves to find out the index of the abstraction in
    // all_abstractions.
    vector<int> sorted_abs_to_indices_order;
    vector<vector<int> > abstraction_label_ranks;
    for (size_t i = 0; i < indices_order.size(); ++i) {
        size_t abs_index = indices_order[i];
        if (abs_index != infinity) {
            Abstraction *abstraction = all_abstractions[abs_index];
            assert(abstraction);
            sorted_abstractions.push_back(abstraction);
            sorted_abs_to_indices_order.push_back(i);
            abstraction_label_ranks.push_back(vector<int>());
            vector<int> &label_ranks = abstraction_label_ranks[abstraction_label_ranks.size() - 1];
            abstraction->compute_label_ranks(label_ranks);
        }
    }

    int first = -1;
    int second = -1;
    int minimum_weight = infinity;
    for (size_t abs_index = 0; abs_index < sorted_abstractions.size(); ++abs_index) {
        Abstraction *abstraction = sorted_abstractions[abs_index];
        assert(abstraction);
        vector<int> &label_ranks = abstraction_label_ranks[abs_index];
        assert(!label_ranks.empty());
        for (size_t other_abs_index = abs_index + 1; other_abs_index < sorted_abstractions.size();
             ++other_abs_index) {
            Abstraction *other_abstraction = sorted_abstractions[other_abs_index];
            assert(other_abstraction);
            if (abstraction->is_goal_relevant() || other_abstraction->is_goal_relevant()) {
                vector<int> &other_label_ranks = abstraction_label_ranks[other_abs_index];
                assert(!other_label_ranks.empty());
                assert(label_ranks.size() == other_label_ranks.size());
                int pair_weight = infinity;
                for (size_t i = 0; i < label_ranks.size(); ++i) {
                    if (label_ranks[i] != -1 && other_label_ranks[i] != -1) {
                        // label is relevant in both abstractions
                        int max_label_rank = max(label_ranks[i], other_label_ranks[i]);
                        pair_weight = min(pair_weight, max_label_rank);
                    }
                }
                if (pair_weight < minimum_weight) {
                    minimum_weight = pair_weight;
                    first = sorted_abs_to_indices_order[abs_index];
                    second = sorted_abs_to_indices_order[other_abs_index];
                    assert(all_abstractions[indices_order[first]] == abstraction);
                    assert(all_abstractions[indices_order[second]] == other_abstraction);
                }
            }
        }
    }
    if (first == -1) {
        // No pair with finite weight has been found. In this case, we simply
        // take the first pair according to our ordering consisting of at
        // least one goal relevant abstraction.
        assert(second == -1);
        assert(minimum_weight == infinity);

        for (size_t abs_index = 0; abs_index < sorted_abstractions.size(); ++abs_index) {
            Abstraction *abstraction = sorted_abstractions[abs_index];
            assert(abstraction);
            for (size_t other_abs_index = abs_index + 1; other_abs_index < sorted_abstractions.size();
                 ++other_abs_index) {
                Abstraction *other_abstraction = sorted_abstractions[other_abs_index];
                assert(other_abstraction);
                if (abstraction->is_goal_relevant() || other_abstraction->is_goal_relevant()) {
                    first = sorted_abs_to_indices_order[abs_index];
                    second = sorted_abs_to_indices_order[other_abs_index];
                    assert(all_abstractions[indices_order[first]] == abstraction);
                    assert(all_abstractions[indices_order[second]] == other_abstraction);
                }
            }
        }
    }
    assert(first != -1);
    assert(second != -1);
    int f = first;
    int s = second;
    first = indices_order[first];
    second = indices_order[second];
    cout << "Next pair of indices: (" << first << ", " << second << ")" << endl;
//    if (remaining_merges > 1 && minimum_weight != infinity) {
//        // in the case we do not make a trivial choice of a next pair
//        cout << "Computed weight: " << minimum_weight << endl;
//    } else {
//        cout << "No weight computed (pair has been chosen trivially by order)" << endl;
//    }
    --remaining_merges;
    indices_order[f] = all_abstractions.size();
    indices_order[s] = infinity;
    return make_pair(first, second);
}

string MergeDFP::name() const {
    return "dfp";
}

static MergeStrategy *_parse(OptionParser &parser) {
    vector<string> abstraction_order;
    abstraction_order.push_back("most_recent_composites_first");
    abstraction_order.push_back("emulate_previous_abstraction_order");
    parser.add_enum_option("abstraction_order", abstraction_order,
                           "order in which dfp considers abstractions "
                           "(important for tie breaking",
                           "most_recent_composites_first");
    Options opts = parser.parse();
    if (parser.dry_run())
        return 0;
    else
        return new MergeDFP(opts);
}

static Plugin<MergeStrategy> _plugin("merge_dfp", _parse);<|MERGE_RESOLUTION|>--- conflicted
+++ resolved
@@ -18,51 +18,89 @@
 //        grep for it). It should only be defined once.
 static const int infinity = numeric_limits<int>::max();
 
-<<<<<<< HEAD
 MergeDFP::MergeDFP(const Options &opts)
     : MergeStrategy(),
       abstraction_order(AbstractionOrder(opts.get_enum("abstraction_order"))),
       remaining_merges(-1),
       border_atomics_composites(-1) {
-=======
-MergeDFP::MergeDFP()
-    : MergeStrategy(), remaining_merges(-1) {
->>>>>>> d7be8b0b
 }
 
 bool MergeDFP::done() const {
     return remaining_merges == 0;
+}
+
+size_t MergeDFP::get_corrected_index(int index) const {
+    // This method assumes that we iterate over the vector of all
+    // abstractions in inverted order (from back to front). It returns the
+    // unmodified index as long as we are in the range of composite
+    // abstractions (these are thus traversed in order from the last one
+    // to the first one) and modifies the index otherwise so that the order
+    // in which atomic abstractions are considered is from the first to the
+    // last one (from front to back). This is to emulate the previous behavior
+    // when new abstractions were not inserted after existing abstractions,
+    // but rather replaced arbitrarily one of the two original abstractions.
+    assert(index >= 0);
+    if (index >= border_atomics_composites)
+        return index;
+    return border_atomics_composites - 1 - index;
 }
 
 pair<int, int> MergeDFP::get_next(const std::vector<Abstraction *> &all_abstractions) {
     if (remaining_merges == -1) {
         remaining_merges = all_abstractions.size() - 1;
-        indices_order.reserve(all_abstractions.size());
-        for (size_t i = 0; i < all_abstractions.size(); ++i) {
-            indices_order.push_back(i);
+        if (abstraction_order == ALL_COMPOSITES_THEN_ATOMICS) {
+            border_atomics_composites = all_abstractions.size();
+        } else if (abstraction_order == EMULATE_PREVIOUS) {
+            indices_order.reserve(all_abstractions.size());
+            for (size_t i = 0; i < all_abstractions.size(); ++i) {
+                indices_order.push_back(i);
+            }
         }
     }
     assert(remaining_merges > 0);
 
-    // Precompute a vector sorted_abstrations which contains all exisiting
-    // abstractions from all_abstractions in the desired order.
     vector<Abstraction *> sorted_abstractions;
-    // sorted_abs_to_indices_order maps abstraction indices as stored in
-    // sorted_abstractions to the corresponding index of indices_order. This
-    // index then serves to find out the index of the abstraction in
-    // all_abstractions.
-    vector<int> sorted_abs_to_indices_order;
+    vector<int> indices_mapping;
     vector<vector<int> > abstraction_label_ranks;
-    for (size_t i = 0; i < indices_order.size(); ++i) {
-        size_t abs_index = indices_order[i];
-        if (abs_index != infinity) {
+    if (abstraction_order == ALL_COMPOSITES_THEN_ATOMICS) {
+        // Precompute a vector sorted_abstrations which contains all exisiting
+        // abstractions from all_abstractions in the desired order.
+        for (int i = all_abstractions.size() - 1; i >= 0; --i) {
+            // We iterate from back to front, considering the composite
+            // abstractions in the order from "most recently added" (= at the back
+            // of the vector) to "first added" (= at border_atomics_composites).
+            // Afterwards, we consider the atomic abstrations in the "regular"
+            // order from the first one until the last one. See also explanation
+            // at get_corrected_index().
+            size_t abs_index = get_corrected_index(i);
             Abstraction *abstraction = all_abstractions[abs_index];
-            assert(abstraction);
-            sorted_abstractions.push_back(abstraction);
-            sorted_abs_to_indices_order.push_back(i);
-            abstraction_label_ranks.push_back(vector<int>());
-            vector<int> &label_ranks = abstraction_label_ranks[abstraction_label_ranks.size() - 1];
-            abstraction->compute_label_ranks(label_ranks);
+            if (abstraction) {
+                sorted_abstractions.push_back(abstraction);
+                indices_mapping.push_back(abs_index);
+                abstraction_label_ranks.push_back(vector<int>());
+                vector<int> &label_ranks = abstraction_label_ranks[abstraction_label_ranks.size() - 1];
+                abstraction->compute_label_ranks(label_ranks);
+            }
+        }
+    } else if (abstraction_order == EMULATE_PREVIOUS) {
+        // Precompute a vector sorted_abstrations which contains all exisiting
+        // abstractions from all_abstractions in the desired order.
+
+        // indices_mapping maps abstraction indices as stored in
+        // sorted_abstractions to the corresponding index of indices_order. This
+        // index then serves to find out the index of the abstraction in
+        // all_abstractions.
+        for (size_t i = 0; i < indices_order.size(); ++i) {
+            size_t abs_index = indices_order[i];
+            if (abs_index != infinity) {
+                Abstraction *abstraction = all_abstractions[abs_index];
+                assert(abstraction);
+                sorted_abstractions.push_back(abstraction);
+                indices_mapping.push_back(i);
+                abstraction_label_ranks.push_back(vector<int>());
+                vector<int> &label_ranks = abstraction_label_ranks[abstraction_label_ranks.size() - 1];
+                abstraction->compute_label_ranks(label_ranks);
+            }
         }
     }
 
@@ -92,10 +130,15 @@
                 }
                 if (pair_weight < minimum_weight) {
                     minimum_weight = pair_weight;
-                    first = sorted_abs_to_indices_order[abs_index];
-                    second = sorted_abs_to_indices_order[other_abs_index];
-                    assert(all_abstractions[indices_order[first]] == abstraction);
-                    assert(all_abstractions[indices_order[second]] == other_abstraction);
+                    first = indices_mapping[abs_index];
+                    second = indices_mapping[other_abs_index];
+                    if (abstraction_order == ALL_COMPOSITES_THEN_ATOMICS) {
+                        assert(all_abstractions[first] == abstraction);
+                        assert(all_abstractions[second] == other_abstraction);
+                    } else if (abstraction_order == EMULATE_PREVIOUS) {
+                        assert(all_abstractions[indices_order[first]] == abstraction);
+                        assert(all_abstractions[indices_order[second]] == other_abstraction);
+                    }
                 }
             }
         }
@@ -115,10 +158,15 @@
                 Abstraction *other_abstraction = sorted_abstractions[other_abs_index];
                 assert(other_abstraction);
                 if (abstraction->is_goal_relevant() || other_abstraction->is_goal_relevant()) {
-                    first = sorted_abs_to_indices_order[abs_index];
-                    second = sorted_abs_to_indices_order[other_abs_index];
-                    assert(all_abstractions[indices_order[first]] == abstraction);
-                    assert(all_abstractions[indices_order[second]] == other_abstraction);
+                    first = indices_mapping[abs_index];
+                    second = indices_mapping[other_abs_index];
+                    if (abstraction_order == ALL_COMPOSITES_THEN_ATOMICS) {
+                        assert(all_abstractions[first] == abstraction);
+                        assert(all_abstractions[second] == other_abstraction);
+                    } else if (abstraction_order == EMULATE_PREVIOUS) {
+                        assert(all_abstractions[indices_order[first]] == abstraction);
+                        assert(all_abstractions[indices_order[second]] == other_abstraction);
+                    }
                 }
             }
         }
@@ -127,8 +175,10 @@
     assert(second != -1);
     int f = first;
     int s = second;
-    first = indices_order[first];
-    second = indices_order[second];
+    if (abstraction_order == EMULATE_PREVIOUS) {
+        first = indices_order[first];
+        second = indices_order[second];
+    }
     cout << "Next pair of indices: (" << first << ", " << second << ")" << endl;
 //    if (remaining_merges > 1 && minimum_weight != infinity) {
 //        // in the case we do not make a trivial choice of a next pair
@@ -137,8 +187,10 @@
 //        cout << "No weight computed (pair has been chosen trivially by order)" << endl;
 //    }
     --remaining_merges;
-    indices_order[f] = all_abstractions.size();
-    indices_order[s] = infinity;
+    if (abstraction_order == EMULATE_PREVIOUS) {
+        indices_order[f] = all_abstractions.size();
+        indices_order[s] = infinity;
+    }
     return make_pair(first, second);
 }
 
@@ -148,12 +200,12 @@
 
 static MergeStrategy *_parse(OptionParser &parser) {
     vector<string> abstraction_order;
-    abstraction_order.push_back("most_recent_composites_first");
-    abstraction_order.push_back("emulate_previous_abstraction_order");
+    abstraction_order.push_back("all_composites_then_atomics");
+    abstraction_order.push_back("emulate_previous");
     parser.add_enum_option("abstraction_order", abstraction_order,
                            "order in which dfp considers abstractions "
                            "(important for tie breaking",
-                           "most_recent_composites_first");
+                           "all_recent_composites_first");
     Options opts = parser.parse();
     if (parser.dry_run())
         return 0;
