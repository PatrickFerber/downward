--- conflicted
+++ resolved
@@ -118,13 +118,8 @@
                                           Labels *labels);
     bool is_solvable() const;
 
-<<<<<<< HEAD
     int get_cost(const GlobalState &state) const;
-    int size() const;
-=======
-    int get_cost(const State &state) const;
     std::size_t size() const;
->>>>>>> e298f909
     void statistics(bool include_expensive_statistics) const;
 
     int get_peak_memory_estimate() const;
