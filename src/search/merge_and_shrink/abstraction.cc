#include "abstraction.h"

#include "label.h"
#include "labels.h"
#include "merge_and_shrink_heuristic.h" // needed for ShrinkStrategy type;
// TODO: move that type somewhere else?
#include "shrink_fh.h"

#include "../globals.h"
#include "../priority_queue.h"
#include "../timer.h"
#include "../utilities.h"

#include <algorithm>
#include <cassert>
#include <cstdlib>
#include <cstring>
#include <deque>
#include <ext/hash_map>
#include <iostream>
#include <limits>
#include <string>
#include <sstream>
using namespace std;
using namespace __gnu_cxx;

/* Implementation note: Transitions are grouped by their operators,
 not by source state or any such thing. Such a grouping is beneficial
 for fast generation of products because we can iterate operator by
 operator, and it also allows applying abstraction mappings very
 efficiently.

 We rarely need to be able to efficiently query the successors of a
 given state; actually, only the distance computation requires that,
 and it simply generates such a graph representation of the
 transitions itself. Various experiments have shown that maintaining
 a graph representation permanently for the benefit of distance
 computation is not worth the overhead.
 */

/*
 TODO:

 * Separate out all code related to shrinking strategies into a
 separate shrinking strategy class.

 * Try out shrinking strategies that don't care about g.

 * NOTE: We might actually also try out DFP-style strategies that don't
 just consider h, but also g. Essentially, we might set it up in such
 a way that it works with arbitrary bucketings and bucket priority
 orderings -- we'd just need to replace the current "h" components
 by bucket indices.

 * Only compute g and h when you actually need to (i.e., don't compute
 g if the strategies doesn't need it; don't compute h for the random
 shrinking strategy except for the final abstraction where we need
 it for the h value). Actually... we do need to compute g values anyway
 for the relevance test. So never mind. Although we could get rid of
 the recomputation for non-f-preserving abstractions, but that's true
 for all strategies because none of them actually needs that.

 * It's maybe a bit of a problem that by indexing the transitions
 with the *global* operator no, we have overall size requirements
 of NUM_OPS * NUM_STATE_VARS for all abstractions together. This
 is all the more unfortunate considering that we only really need
 two abstractions at the same time. Can we do something about this?

 Idea: Use an alternative indexing scheme, e.g. ones where the vector
 is indexed by some sort of "local" operator id. If we don't need
 to the lookup frequently (and I don't think we do), then we can
 use a simple hash_map<Operator *, int> for this purpose.

 * Separate the parts relating to the abstraction mapping from the
 actual abstraction, so that later during search we need not keep
 the abstractions. This would allow us to get rid of the somewhat
 ugly "release_memory" stuff.

 * Change all the terminology here so that it matches the one in
 recent papers ("merge-and-shrink", "abstraction", "transition
 system", "atomic abstraction", "product abstraction", etc.)
 Currently, "abstraction" is used both for the abstract transition
 system and for the abstraction mapping. It should only be used for the
 latter; the former maybe called "TransitionSystem" or whatever.

 */

//  TODO: We define infinity in more than a few places right now (=>
//        grep for it). It should only be defined once.
static const int infinity = numeric_limits<int>::max();

Abstraction::Abstraction(bool is_unit_cost_, Labels *labels_)
    : is_unit_cost(is_unit_cost_), labels(labels_), num_labels(labels->get_size()),
      are_labels_reduced(false), peak_memory(0) {
    clear_distances();
    // at most n-1 fresh labels will be needed if n is the number of operators
    transitions_by_label.resize(g_operators.size() * 2);
}

Abstraction::~Abstraction() {
}

string Abstraction::tag() const {
    string desc(description());
    desc[0] = toupper(desc[0]);
    return desc + ": ";
}

void Abstraction::clear_distances() {
    max_f = DISTANCE_UNKNOWN;
    max_g = DISTANCE_UNKNOWN;
    max_h = DISTANCE_UNKNOWN;
    init_distances.clear();
    goal_distances.clear();
}

int Abstraction::size() const {
    return num_states;
}

int Abstraction::get_max_f() const {
    return max_f;
}

int Abstraction::get_max_g() const {
    return max_g;
}

int Abstraction::get_max_h() const {
    return max_h;
}

void Abstraction::compute_distances() {
    cout << tag() << flush;
    if (max_h != DISTANCE_UNKNOWN) {
        cout << "distances already known" << endl;
        return;
    }

    assert(init_distances.empty() && goal_distances.empty());

    if (init_state == PRUNED_STATE) {
        cout << "init state was pruned, no distances to compute" << endl;
        // If init_state was pruned, then everything must have been pruned.
        assert(num_states == 0);
        max_f = max_g = max_h = infinity;
        return;
    }

    init_distances.resize(num_states, infinity);
    goal_distances.resize(num_states, infinity);
    if (is_unit_cost) {
        cout << "computing distances using unit-cost algorithm" << endl;
        compute_init_distances_unit_cost();
        compute_goal_distances_unit_cost();
    } else {
        cout << "computing distances using general-cost algorithm" << endl;
        compute_init_distances_general_cost();
        compute_goal_distances_general_cost();
    }

    max_f = 0;
    max_g = 0;
    max_h = 0;

    int unreachable_count = 0, irrelevant_count = 0;
    for (int i = 0; i < num_states; i++) {
        int g = init_distances[i];
        int h = goal_distances[i];
        // States that are both unreachable and irrelevant are counted
        // as unreachable, not irrelevant. (Doesn't really matter, of
        // course.)
        if (g == infinity) {
            unreachable_count++;
        } else if (h == infinity) {
            irrelevant_count++;
        } else {
            max_f = max(max_f, g + h);
            max_g = max(max_g, g);
            max_h = max(max_h, h);
        }
    }
    if (unreachable_count || irrelevant_count) {
        cout << tag()
             << "unreachable: " << unreachable_count << " states, "
             << "irrelevant: " << irrelevant_count << " states" << endl;
        /* Call shrink to discard unreachable and irrelevant states.
           The strategy must be one that prunes unreachable/irrelevant
           notes, but beyond that the details don't matter, as there
           is no need to actually shrink. So faster methods should be
           preferred. */

        /* TODO: Create a dedicated shrinking strategy from scratch,
           e.g. a bucket-based one that simply generates one good and
           one bad bucket? */

        // TODO/HACK: The way this is created is of course unspeakably
        // ugly. We'll leave this as is for now because there will likely
        // be more structural changes soon.
        ShrinkStrategy *shrink_temp = ShrinkFH::create_default(num_states);
        shrink_temp->shrink(*this, num_states, true);
        delete shrink_temp;
    }
}

int Abstraction::get_label_cost_by_index(int label_no) const {
    const Label *label = labels->get_label_by_index(label_no);
    return label->get_cost();
}

bool Abstraction::transitions_consistent() const {
    assert(num_labels <= labels->get_size());
    if (num_labels > transitions_by_label.size()) {
        return false;
    }
    for (size_t i = 0; i < transitions_by_label.size(); ++i) {
        if (i >= num_labels && !transitions_by_label[i].empty()) {
            return false;
        }
    }
    return true;
}

bool Abstraction::is_label_reduced() const {
    return (num_labels == labels->get_size());
}

int Abstraction::get_num_labels() const {
    return labels->get_size();
}

const vector<AbstractTransition> &Abstraction::get_transitions_for_label(int label_no) const {
    // we do *not* return the transitions for the mapped label because shrink_bisimulation
    // iterates over all labels anyway, otherwise transitions for some labels could be
    // dealt with several times when iterating over all labels.
    return transitions_by_label[label_no];
}

static void breadth_first_search(
    const vector<vector<int> > &graph, deque<int> &queue,
    vector<int> &distances) {
    while (!queue.empty()) {
        int state = queue.front();
        queue.pop_front();
        for (int i = 0; i < graph[state].size(); i++) {
            int successor = graph[state][i];
            if (distances[successor] > distances[state] + 1) {
                distances[successor] = distances[state] + 1;
                queue.push_back(successor);
            }
        }
    }
}

void Abstraction::compute_init_distances_unit_cost() {
    vector<vector<AbstractStateRef> > forward_graph(num_states);
    assert(transitions_consistent());
    for (int label_no = 0; label_no < num_labels; label_no++) {
        const vector<AbstractTransition> &transitions = transitions_by_label[label_no];
        for (int j = 0; j < transitions.size(); j++) {
            const AbstractTransition &trans = transitions[j];
            forward_graph[trans.src].push_back(trans.target);
        }
    }

    deque<AbstractStateRef> queue;
    for (AbstractStateRef state = 0; state < num_states; state++) {
        if (state == init_state) {
            init_distances[state] = 0;
            queue.push_back(state);
        }
    }
    breadth_first_search(forward_graph, queue, init_distances);
}

void Abstraction::compute_goal_distances_unit_cost() {
    vector<vector<AbstractStateRef> > backward_graph(num_states);
    assert(transitions_consistent());
    for (int label_no = 0; label_no < num_labels; label_no++) {
        const vector<AbstractTransition> &transitions = transitions_by_label[label_no];
        for (int j = 0; j < transitions.size(); j++) {
            const AbstractTransition &trans = transitions[j];
            backward_graph[trans.target].push_back(trans.src);
        }
    }

    deque<AbstractStateRef> queue;
    for (AbstractStateRef state = 0; state < num_states; state++) {
        if (goal_states[state]) {
            goal_distances[state] = 0;
            queue.push_back(state);
        }
    }
    breadth_first_search(backward_graph, queue, goal_distances);
}

static void dijkstra_search(
    const vector<vector<pair<int, int> > > &graph,
    AdaptiveQueue<int> &queue,
    vector<int> &distances) {
    while (!queue.empty()) {
        pair<int, int> top_pair = queue.pop();
        int distance = top_pair.first;
        int state = top_pair.second;
        int state_distance = distances[state];
        assert(state_distance <= distance);
        if (state_distance < distance)
            continue;
        for (int i = 0; i < graph[state].size(); i++) {
            const pair<int, int> &transition = graph[state][i];
            int successor = transition.first;
            int cost = transition.second;
            int successor_cost = state_distance + cost;
            if (distances[successor] > successor_cost) {
                distances[successor] = successor_cost;
                queue.push(successor_cost, successor);
            }
        }
    }
}

void Abstraction::compute_init_distances_general_cost() {
    vector<vector<pair<int, int> > > forward_graph(num_states);
    assert(transitions_consistent());
    for (int label_no = 0; label_no < num_labels; label_no++) {
        int label_cost = get_label_cost_by_index(label_no);
        const vector<AbstractTransition> &transitions = transitions_by_label[label_no];
        for (int j = 0; j < transitions.size(); j++) {
            assert(label_cost != -1);
            const AbstractTransition &trans = transitions[j];
            forward_graph[trans.src].push_back(
                make_pair(trans.target, label_cost));
        }
    }

    // TODO: Reuse the same queue for multiple computations to save speed?
    //       Also see compute_goal_distances_general_cost.
    AdaptiveQueue<int> queue;
    for (AbstractStateRef state = 0; state < num_states; state++) {
        if (state == init_state) {
            init_distances[state] = 0;
            queue.push(0, state);
        }
    }
    dijkstra_search(forward_graph, queue, init_distances);
}

void Abstraction::compute_goal_distances_general_cost() {
    vector<vector<pair<int, int> > > backward_graph(num_states);
    assert(transitions_consistent());
    for (int label_no = 0; label_no < num_labels; label_no++) {
        int label_cost = get_label_cost_by_index(label_no);
        const vector<AbstractTransition> &transitions = transitions_by_label[label_no];
        for (int j = 0; j < transitions.size(); j++) {
            assert(label_cost != -1);
            const AbstractTransition &trans = transitions[j];
            backward_graph[trans.target].push_back(
                make_pair(trans.src, label_cost));
        }
    }

    // TODO: Reuse the same queue for multiple computations to save speed?
    //       Also see compute_init_distances_general_cost.
    AdaptiveQueue<int> queue;
    for (AbstractStateRef state = 0; state < num_states; state++) {
        if (goal_states[state]) {
            goal_distances[state] = 0;
            queue.push(0, state);
        }
    }
    dijkstra_search(backward_graph, queue, goal_distances);
}

void AtomicAbstraction::apply_abstraction_to_lookup_table(
        const vector<AbstractStateRef> &abstraction_mapping) {
    cout << tag() << "applying abstraction to lookup table" << endl;
    for (int i = 0; i < lookup_table.size(); i++) {
        AbstractStateRef old_state = lookup_table[i];
        if (old_state != PRUNED_STATE)
            lookup_table[i] = abstraction_mapping[old_state];
    }
}

void CompositeAbstraction::apply_abstraction_to_lookup_table(
        const vector<AbstractStateRef> &abstraction_mapping) {
    cout << tag() << "applying abstraction to lookup table" << endl;
    for (int i = 0; i < components[0]->size(); i++) {
        for (int j = 0; j < components[1]->size(); j++) {
            AbstractStateRef old_state = lookup_table[i][j];
            if (old_state != PRUNED_STATE)
                lookup_table[i][j] = abstraction_mapping[old_state];
        }
    }
}

<<<<<<< HEAD
void Abstraction::normalize() {
    // This method normalizes all labels and transitions. Labels are normalized
    // if transitions of labels that have been reduced via label reduction are
    // correctly ordered with their new labels.
    // Remove duplicate transitions.

    cout << tag() << "normalizing" << endl;
=======
void Abstraction::normalize(bool reduce_labels, const EquivalenceRelation *relation) {
    // Apply label reduction and remove duplicate transitions.

    cout << tag() << "normalizing ";

    if (reduce_labels) {
        if (are_labels_reduced) {
            cout << "without label reduction (already reduced)" << endl;
        } else {
            cout << "with label reduction" << endl;
            labels->reduce_labels(relevant_labels, varset, relation);
            are_labels_reduced = true;
        }
    } else {
        cout << "without label reduction" << endl;
    }
>>>>>>> 1ef5673f

    typedef vector<pair<AbstractStateRef, int> > StateBucket;

    // TODO: come up with a good way of updating relevant_labels here
    //vector<const Label*>().swap(relevant_labels);
    //hash_set<int> relevant_labels_;

    /* First, partition by target state. Possibly replace labels by
       their new label which they are mapped to via label reduction and clear
       away the transitions that have been processed. */
    vector<StateBucket> target_buckets(num_states);
    assert(transitions_consistent());
    for (int label_no = 0; label_no < num_labels; label_no++) {
        vector<AbstractTransition> &transitions = transitions_by_label[label_no];
        if (!transitions.empty()) {
            int reduced_label_no = labels->get_reduced_label_no(label_no);
            //relevant_labels_.insert(reduced_label_no);
            for (int i = 0; i < transitions.size(); i++) {
                const AbstractTransition &t = transitions[i];
                target_buckets[t.target].push_back(
                    make_pair(t.src, reduced_label_no));
            }
            vector<AbstractTransition> ().swap(transitions);
        }
    }
    /*vector<int> rel_lab;
    for (hash_set<int>::iterator it = relevant_labels_.begin();
         it != relevant_labels_.end(); ++it) {
        rel_lab.push_back(*it);
    }
    ::sort(rel_lab.begin(), rel_lab.end());
    for (size_t i = 0; i < rel_lab.size(); ++i) {
        relevant_labels.push_back(labels->get_label_by_index(rel_lab[i]));
    }*/

    // Second, partition by src state.
    vector<StateBucket> src_buckets(num_states);

    for (AbstractStateRef target = 0; target < num_states; target++) {
        StateBucket &bucket = target_buckets[target];
        for (int i = 0; i < bucket.size(); i++) {
            AbstractStateRef src = bucket[i].first;
            int label_no = bucket[i].second;
            src_buckets[src].push_back(make_pair(target, label_no));
        }
    }
    vector<StateBucket> ().swap(target_buckets);

    // Finally, partition by operator and drop duplicates.
    for (AbstractStateRef src = 0; src < num_states; src++) {
        StateBucket &bucket = src_buckets[src];
        for (int i = 0; i < bucket.size(); i++) {
            int target = bucket[i].first;
            int label_no = bucket[i].second;

            vector<AbstractTransition> &op_bucket = transitions_by_label[label_no];
            AbstractTransition trans(src, target);
            if (op_bucket.empty() || op_bucket.back() != trans)
                op_bucket.push_back(trans);
        }
    }

    // Abstraction has been normalized, restore invariant
    num_labels = labels->get_size();
}

struct TransitionSignature {
    // TODO: duplicated code from LabelReducer
    vector<int> data;

    TransitionSignature(const vector<pair<int, int> > &transitions, int cost) {
        // transitions must be sorted.
        for (size_t i = 0; i < transitions.size(); ++i) {
            cout << transitions[i].first << "->" << transitions[i].second << endl;
            if (i != 0) {
                assert(transitions[i].first >= transitions[i - 1].first);
                if (transitions[i].first == transitions[i - 1].first) {
                    assert(transitions[i].second > transitions[i - 1].second);
                }
            }
            data.push_back(transitions[i].first);
            data.push_back(transitions[i].second);
        }
        data.push_back(-1); // marker
        data.push_back(cost);
    }

    bool operator==(const TransitionSignature &other) const {
        return data == other.data;
    }

    size_t hash() const {
        return ::hash_number_sequence(data, data.size());
    }
};

namespace __gnu_cxx {
template<>
struct hash<TransitionSignature> {
    size_t operator()(const TransitionSignature &sig) const {
        return sig.hash();
    }
};
}

EquivalenceRelation Abstraction::compute_local_equivalence_relation() const {
    // TODO: can we get rid of the need that the abstractions have to be
    // label reduced when computuing the label equivalence relation?
    // The problem is that when iterating over labels whose transitions have
    // not been normalized (i.e. not been "moved" to the right index and merged
    // with the transitions from all other labels of the same equivalence class),
    // we risk considering the same transitions several times.
    assert(is_label_reduced());
    //cout << (is_label_reduced() ? "" : "not ") << "label reduced" << endl;
    // groups the labels by the (uniquely ordered) set of transitions they
    // induce in the abstraction
    hash_map<TransitionSignature, vector<int> > labels_by_transitions;
    // collects all transition signatures occuring in the abstraction
    vector<TransitionSignature> transition_signatures;
    for (size_t label_no = 0; label_no < num_labels; ++label_no) {
        // NOTE: see TODO above
        if (labels->is_label_reduced(label_no))
            continue;
        const vector<AbstractTransition> &transitions = transitions_by_label[label_no];
        vector<pair<int, int> > sorted_trans;
        sorted_trans.reserve(transitions.size());
        cout << "trans for label " << label_no << endl;
        for (size_t j = 0; j < transitions.size(); ++j) {
            const AbstractTransition &trans = transitions[j];
            sorted_trans.push_back(make_pair(trans.src, trans.target));
            cout << trans.src << "->" << trans.target << endl;
        }
        ::sort(sorted_trans.begin(), sorted_trans.end());
        cout << "transition sig for label " << label_no << endl;
        TransitionSignature signature(sorted_trans, labels->get_label_by_index(label_no)->get_cost());
        if (!labels_by_transitions.count(signature)) {
            transition_signatures.push_back(signature);
        }
        labels_by_transitions[signature].push_back(label_no);
    }
    vector<pair<int, int> > labeled_label_nos;
    // TODO: we cannot use relevant_labels because even if the abstraction
    // is normalized and label reduced, relevant_labels might not be updated!
    // relevant_labels is currently never updated.
    //labeled_label_nos.reserve(relevant_labels.size());
    for (size_t i = 0; i < transition_signatures.size(); ++i) {
        const TransitionSignature &signature = transition_signatures[i];
        const vector<int> &label_nos = labels_by_transitions[signature];
        for (size_t j = 0; j < label_nos.size(); ++j) {
            int label_no = label_nos[j];
            labeled_label_nos.push_back(make_pair(i, label_no));
            /*
            // Debug: check that all grouped labels indeed have the exact
            // same set of induced transitions
            const vector<AbstractTransition> &transitions = transitions_by_label[label_no];
            for (size_t k = j + 1; k < label_nos.size(); ++k) {
                int other_label_no = label_nos[k];
                assert(labels->get_label_by_index(label_no)->get_cost()
                       == labels->get_label_by_index(other_label_no)->get_cost());
                const vector<AbstractTransition> &other_transitions = transitions_by_label[other_label_no];
                assert(transitions.size() == other_transitions.size());
                for (size_t l = 0; l < transitions.size(); ++l) {
                    const AbstractTransition &transition = transitions[l];
                    bool matched_transition = false;
                    for (size_t m = 0; m < other_transitions.size(); ++m) {
                        const AbstractTransition &other_transition = other_transitions[m];
                        if (transition == other_transition) {
                            matched_transition = true;
                            break;
                        }
                    }
                    assert(matched_transition);
                }
            }*/
        }
    }
    // Note: with the current assumption that the abstraction is label reduced,
    // labels->get_size() equals num_labels.
    // Note: all labels not mentioned in labeled_label_nos are such labels that
    // have been mapped to new ones. They will be implicitly contained in the
    // equivalence relation and should be ignored when using it for label
    // reduction.
    return EquivalenceRelation::from_labels<int>(labels->get_size(), labeled_label_nos);
}

void Abstraction::build_atomic_abstractions(bool is_unit_cost,
    vector<Abstraction *> &result,
    Labels *labels) {
    assert(result.empty());
    cout << "Building atomic abstractions... " << endl;
    int var_count = g_variable_domain.size();

    // Step 1: Create the abstraction objects without transitions.
    for (int var_no = 0; var_no < var_count; var_no++)
        result.push_back(new AtomicAbstraction(
                             is_unit_cost, labels, var_no));

    // Step 2: Add transitions.
    // Note that when building atomic abstractions, no other labels than the
    // original operators have been added yet.
    for (int label_no = 0; label_no < labels->get_size(); label_no++) {
        const Label *label = labels->get_label_by_index(label_no);
        const vector<Prevail> &prev = label->get_prevail();
        for (int i = 0; i < prev.size(); i++) {
            int var = prev[i].var;
            int value = prev[i].prev;
            Abstraction *abs = result[var];
            AbstractTransition trans(value, value);
            abs->transitions_by_label[label_no].push_back(trans);
            if (abs->tag() == "Atomic abstraction #3: ") {
                cout << "add trans for abs " << abs->tag() << " and label " << label_no << endl;
                cout << trans.src << "->" << trans.target << endl;
            }

            if (abs->relevant_labels.empty()
                || abs->relevant_labels.back() != label)
                abs->relevant_labels.push_back(label);
        }
        const vector<PrePost> &pre_post = label->get_pre_post();
        for (int i = 0; i < pre_post.size(); i++) {
            int var = pre_post[i].var;
            int pre_value = pre_post[i].pre;
            int post_value = pre_post[i].post;
            Abstraction *abs = result[var];
            int pre_value_min, pre_value_max;
            if (pre_value == -1) {
                pre_value_min = 0;
                pre_value_max = g_variable_domain[var];
            } else {
                pre_value_min = pre_value;
                pre_value_max = pre_value + 1;
            }
            for (int value = pre_value_min; value < pre_value_max; value++) {
                AbstractTransition trans(value, post_value);
                abs->transitions_by_label[label_no].push_back(trans);
                if (abs->tag() == "Atomic abstraction #3: ") {
                    cout << "add trans for abs " << abs->tag() << " and label " << label_no << endl;
                    cout << trans.src << "->" << trans.target << endl;
                }
            }
            if (abs->relevant_labels.empty()
                || abs->relevant_labels.back() != label)
                abs->relevant_labels.push_back(label);
        }
    }
}

AtomicAbstraction::AtomicAbstraction(bool is_unit_cost, Labels *labels, int variable_)
    : Abstraction(is_unit_cost, labels), variable(variable_) {
    varset.push_back(variable);
    /*
      This generates the states of the atomic abstraction, but not the
      arcs: It is more efficient to generate all arcs of all atomic
      abstractions simultaneously.
     */
    int range = g_variable_domain[variable];

    int init_value = g_initial_state()[variable];
    int goal_value = -1;
    for (int goal_no = 0; goal_no < g_goal.size(); goal_no++) {
        if (g_goal[goal_no].first == variable) {
            assert(goal_value == -1);
            goal_value = g_goal[goal_no].second;
        }
    }

    num_states = range;
    lookup_table.reserve(range);
    goal_states.resize(num_states, false);
    for (int value = 0; value < range; value++) {
        if (value == goal_value || goal_value == -1) {
            goal_states[value] = true;
        }
        if (value == init_value)
            init_state = value;
        lookup_table.push_back(value);
    }
}

AtomicAbstraction::~AtomicAbstraction() {
}

CompositeAbstraction::CompositeAbstraction(bool is_unit_cost,
    Labels *labels, Abstraction *abs1, Abstraction *abs2)
    : Abstraction(is_unit_cost, labels) {
    cout << "Merging " << abs1->description() << " and "
         << abs2->description() << endl;

    assert(abs1->is_solvable() && abs2->is_solvable());
    assert(abs1->is_label_reduced() && abs1->is_label_reduced());

    components[0] = abs1;
    components[1] = abs2;

    ::set_union(abs1->varset.begin(), abs1->varset.end(), abs2->varset.begin(),
                abs2->varset.end(), back_inserter(varset));

    num_states = abs1->size() * abs2->size();
    goal_states.resize(num_states, false);

    lookup_table.resize(abs1->size(), vector<AbstractStateRef> (abs2->size()));
    for (int s1 = 0; s1 < abs1->size(); s1++) {
        for (int s2 = 0; s2 < abs2->size(); s2++) {
            int state = s1 * abs2->size() + s2;
            lookup_table[s1][s2] = state;
            if (abs1->goal_states[s1] && abs2->goal_states[s2])
                goal_states[state] = true;
            if (s1 == abs1->init_state && s2 == abs2->init_state)
                init_state = state;
        }
    }

    for (int i = 0; i < abs1->relevant_labels.size(); i++)
        abs1->relevant_labels[i]->get_reduced_label()->marker1 = true;
    for (int i = 0; i < abs2->relevant_labels.size(); i++)
        abs2->relevant_labels[i]->get_reduced_label()->marker2 = true;

    int multiplier = abs2->size();
    for (int label_no = 0; label_no < num_labels; label_no++) {
        const Label *label = labels->get_label_by_index(label_no);
        bool relevant1 = label->marker1;
        bool relevant2 = label->marker2;
        if (relevant1 || relevant2) {
            vector<AbstractTransition> &transitions = transitions_by_label[label_no];
            relevant_labels.push_back(label);
            const vector<AbstractTransition> &bucket1 =
                abs1->transitions_by_label[label_no];
            const vector<AbstractTransition> &bucket2 =
                abs2->transitions_by_label[label_no];
            if (relevant1 && relevant2) {
                transitions.reserve(bucket1.size() * bucket2.size());
                for (int i = 0; i < bucket1.size(); i++) {
                    int src1 = bucket1[i].src;
                    int target1 = bucket1[i].target;
                    for (int j = 0; j < bucket2.size(); j++) {
                        int src2 = bucket2[j].src;
                        int target2 = bucket2[j].target;
                        int src = src1 * multiplier + src2;
                        int target = target1 * multiplier + target2;
                        transitions.push_back(AbstractTransition(src, target));
                    }
                }
            } else if (relevant1) {
                assert(!relevant2);
                transitions.reserve(bucket1.size() * abs2->size());
                for (int i = 0; i < bucket1.size(); i++) {
                    int src1 = bucket1[i].src;
                    int target1 = bucket1[i].target;
                    for (int s2 = 0; s2 < abs2->size(); s2++) {
                        int src = src1 * multiplier + s2;
                        int target = target1 * multiplier + s2;
                        transitions.push_back(AbstractTransition(src, target));
                    }
                }
            } else if (relevant2) {
                assert(!relevant1);
                transitions.reserve(bucket2.size() * abs1->size());
                for (int i = 0; i < bucket2.size(); i++) {
                    int src2 = bucket2[i].src;
                    int target2 = bucket2[i].target;
                    for (int s1 = 0; s1 < abs1->size(); s1++) {
                        int src = s1 * multiplier + src2;
                        int target = s1 * multiplier + target2;
                        transitions.push_back(AbstractTransition(src, target));
                    }
                }
            }
        }
    }

    for (int i = 0; i < abs1->relevant_labels.size(); i++)
        abs1->relevant_labels[i]->get_reduced_label()->marker1 = false;
    for (int i = 0; i < abs2->relevant_labels.size(); i++)
        abs2->relevant_labels[i]->get_reduced_label()->marker2 = false;
}

CompositeAbstraction::~CompositeAbstraction() {
}

string AtomicAbstraction::description() const {
    ostringstream s;
    s << "atomic abstraction #" << variable;
    return s.str();
}

string CompositeAbstraction::description() const {
    ostringstream s;
    s << "abstraction (" << varset.size() << "/"
      << g_variable_domain.size() << " vars)";
    return s.str();
}

AbstractStateRef AtomicAbstraction::get_abstract_state(const State &state) const {
    int value = state[variable];
    return lookup_table[value];
}

AbstractStateRef CompositeAbstraction::get_abstract_state(const State &state) const {
    AbstractStateRef state1 = components[0]->get_abstract_state(state);
    AbstractStateRef state2 = components[1]->get_abstract_state(state);
    if (state1 == PRUNED_STATE || state2 == PRUNED_STATE)
        return PRUNED_STATE;
    return lookup_table[state1][state2];
}

void Abstraction::apply_abstraction(
    vector<slist<AbstractStateRef> > &collapsed_groups) {
    /* Note on how this method interacts with the distance information
       (init_distances and goal_distances): if no two states with
       different g or h values are combined by the abstraction (i.e.,
       if the abstraction is "f-preserving", then this method makes
       sure sure that distance information is preserved.

       This is important because one of the (indirect) callers of this
       method is the distance computation code, which uses it in a
       somewhat roundabout way to get rid of irrelevant and
       unreachable states. That caller will always give us an
       f-preserving abstraction.

       When called with a non-f-preserving abstraction, distance
       information is cleared as a side effect. In most cases we won't
       actually need it any more at this point anyway, so it is no
       great loss.

       Still, it might be good if we could find a way to perform the
       unreachability and relevance pruning that didn't introduce such
       tight coupling between the distance computation and abstraction
       code. It would probably also a good idea to do the
       unreachability/relevance pruning as early as possible, e.g.
       right after construction.
     */

    cout << tag() << "applying abstraction (" << size()
         << " to " << collapsed_groups.size() << " states)" << endl;

    typedef slist<AbstractStateRef> Group;

    vector<int> abstraction_mapping(num_states, PRUNED_STATE);

    for (int group_no = 0; group_no < collapsed_groups.size(); group_no++) {
        Group &group = collapsed_groups[group_no];
        for (Group::iterator pos = group.begin(); pos != group.end(); ++pos) {
            AbstractStateRef state = *pos;
            assert(abstraction_mapping[state] == PRUNED_STATE);
            abstraction_mapping[state] = group_no;
        }
    }

    int new_num_states = collapsed_groups.size();
    vector<int> new_init_distances(new_num_states, infinity);
    vector<int> new_goal_distances(new_num_states, infinity);
    vector<bool> new_goal_states(new_num_states, false);

    bool must_clear_distances = false;
    for (AbstractStateRef new_state = 0; new_state < collapsed_groups.size(); new_state++) {
        Group &group = collapsed_groups[new_state];
        assert(!group.empty());

        Group::iterator pos = group.begin();
        int &new_init_dist = new_init_distances[new_state];
        int &new_goal_dist = new_goal_distances[new_state];

        new_init_dist = init_distances[*pos];
        new_goal_dist = goal_distances[*pos];
        new_goal_states[new_state] = goal_states[*pos];

        ++pos;
        for (; pos != group.end(); ++pos) {
            if (init_distances[*pos] < new_init_dist) {
                must_clear_distances = true;
                new_init_dist = init_distances[*pos];
            }
            if (goal_distances[*pos] < new_goal_dist) {
                must_clear_distances = true;
                new_goal_dist = goal_distances[*pos];
            }
            if (goal_states[*pos])
                new_goal_states[new_state] = true;
        }
    }

    // Release memory.
    vector<int>().swap(init_distances);
    vector<int>().swap(goal_distances);
    vector<bool>().swap(goal_states);

    if (tag() == "Atomic abstraction #3: ") {
        cout << "trans by label before shrink:" << endl;
        for (size_t i = 0; i < transitions_by_label.size(); ++i) {
            const vector<AbstractTransition> &transitions = transitions_by_label[i];
            cout << "trans for abs " << tag() << " and label " << i << endl;
            for (size_t j = 0; j < transitions.size(); ++j) {
                cout << abstraction_mapping[transitions[j].src] << "->" << abstraction_mapping[transitions[j].target] << endl;
            }
        }
    }

    vector<vector<AbstractTransition> > new_transitions_by_label(
        transitions_by_label.size());
    assert(transitions_consistent());
    for (int label_no = 0; label_no < num_labels; label_no++) {
        // TODO: check correctness! What happens if several labels are mapped
        // to the same label and thus to the same "new_transitions" (which then
        // is possibly non-empty when trying to reserve space...)?
        const vector<AbstractTransition> &transitions =
            transitions_by_label[label_no];
        int mapped_label_no = labels->get_reduced_label_no(label_no);
        // TODO: check that mapped_label_no == label_no iff ...?
        vector<AbstractTransition> &new_transitions =
            new_transitions_by_label[mapped_label_no];
        new_transitions.reserve(new_transitions.size() + transitions.size());
        for (int i = 0; i < transitions.size(); i++) {
            const AbstractTransition &trans = transitions[i];
            int src = abstraction_mapping[trans.src];
            int target = abstraction_mapping[trans.target];
            if (src != PRUNED_STATE && target != PRUNED_STATE)
                new_transitions.push_back(AbstractTransition(src, target));
        }
    }
    vector<vector<AbstractTransition> > ().swap(transitions_by_label);
    // need to update num_labels here as the abstraction is now "up to date"
    // in terms of all labels are correctly mapped to their new labels.
    num_labels = labels->get_size();

    num_states = new_num_states;
    transitions_by_label.swap(new_transitions_by_label);
    init_distances.swap(new_init_distances);
    goal_distances.swap(new_goal_distances);
    goal_states.swap(new_goal_states);
    init_state = abstraction_mapping[init_state];
    if (init_state == PRUNED_STATE)
        cout << tag() << "initial state pruned; task unsolvable" << endl;

    apply_abstraction_to_lookup_table(abstraction_mapping);

    if (must_clear_distances) {
        cout << tag() << "simplification was not f-preserving!" << endl;
        clear_distances();
    }

    if (tag() == "Atomic abstraction #3: ") {
        cout << "trans by label after shrink:" << endl;
        for (size_t i = 0; i < transitions_by_label.size(); ++i) {
            const vector<AbstractTransition> &transitions = transitions_by_label[i];
            cout << "trans for abs " << tag() << " and label " << i << endl;
            for (size_t j = 0; j < transitions.size(); ++j) {
                cout << transitions[j].src << "->" << transitions[j].target << endl;
            }
        }
    }
}

bool Abstraction::is_solvable() const {
    return init_state != PRUNED_STATE;
}

int Abstraction::get_cost(const State &state) const {
    int abs_state = get_abstract_state(state);
    if (abs_state == PRUNED_STATE)
        return -1;
    int cost = goal_distances[abs_state];
    assert(cost != infinity);
    return cost;
}

int Abstraction::memory_estimate() const {
    int result = sizeof(Abstraction);
    result += sizeof(Operator *) * relevant_labels.capacity();
    result += sizeof(vector<AbstractTransition> )
              * transitions_by_label.capacity();
    for (int i = 0; i < transitions_by_label.size(); i++)
        result += sizeof(AbstractTransition) * transitions_by_label[i].capacity();
    result += sizeof(int) * init_distances.capacity();
    result += sizeof(int) * goal_distances.capacity();
    result += sizeof(bool) * goal_states.capacity();
    return result;
}

int AtomicAbstraction::memory_estimate() const {
    int result = Abstraction::memory_estimate();
    result += sizeof(AtomicAbstraction) - sizeof(Abstraction);
    result += sizeof(AbstractStateRef) * lookup_table.capacity();
    return result;
}

int CompositeAbstraction::memory_estimate() const {
    int result = Abstraction::memory_estimate();
    result += sizeof(CompositeAbstraction) - sizeof(Abstraction);
    result += sizeof(vector<AbstractStateRef> ) * lookup_table.capacity();
    for (int i = 0; i < lookup_table.size(); i++)
        result += sizeof(AbstractStateRef) * lookup_table[i].capacity();
    return result;
}

void Abstraction::release_memory() {
    vector<const Label *>().swap(relevant_labels);
    vector<vector<AbstractTransition> >().swap(transitions_by_label);
}

int Abstraction::total_transitions() const {
    int total = 0;
    for (int i = 0; i < transitions_by_label.size(); i++)
        total += transitions_by_label[i].size();
    return total;
}

int Abstraction::unique_unlabeled_transitions() const {
    vector<AbstractTransition> unique_transitions;
    for (int i = 0; i < transitions_by_label.size(); i++) {
        const vector<AbstractTransition> &trans = transitions_by_label[i];
        unique_transitions.insert(unique_transitions.end(), trans.begin(),
                                  trans.end());
    }
    ::sort(unique_transitions.begin(), unique_transitions.end());
    return unique(unique_transitions.begin(), unique_transitions.end())
           - unique_transitions.begin();
}

void Abstraction::statistics(bool include_expensive_statistics) const {
    int memory = memory_estimate();
    peak_memory = max(peak_memory, memory);
    cout << tag() << size() << " states, ";
    if (include_expensive_statistics)
        cout << unique_unlabeled_transitions();
    else
        cout << "???";
    cout << "/" << total_transitions() << " arcs, " << memory << " bytes"
         << endl;
    cout << tag();
    if (max_h == DISTANCE_UNKNOWN) {
        cout << "distances not computed";
    } else if (is_solvable()) {
        cout << "init h=" << goal_distances[init_state] << ", max f=" << max_f
             << ", max g=" << max_g << ", max h=" << max_h;
    } else {
        cout << "abstraction is unsolvable";
    }
    cout << " [t=" << g_timer << "]" << endl;
}

int Abstraction::get_peak_memory_estimate() const {
    return peak_memory;
}

bool Abstraction::is_in_varset(int var) const {
    return find(varset.begin(), varset.end(), var) != varset.end();
}

void Abstraction::dump() const {
    cout << "digraph abstract_transition_graph";
    for (int i = 0; i < varset.size(); i++)
        cout << "_" << varset[i];
    cout << " {" << endl;
    cout << "    node [shape = none] start;" << endl;
    for (int i = 0; i < num_states; i++) {
        bool is_init = (i == init_state);
        bool is_goal = (goal_states[i] == true);
        cout << "    node [shape = " << (is_goal ? "doublecircle" : "circle")
             << "] node" << i << ";" << endl;
        if (is_init)
            cout << "    start -> node" << i << ";" << endl;
    }
    // TODO: assertion invalidated by new Label Class
    //assert(transitions_by_label.size() == g_operators.size());
    for (int label_no = 0; label_no < transitions_by_label.size(); label_no++) {
        const vector<AbstractTransition> &trans = transitions_by_label[label_no];
        for (int i = 0; i < trans.size(); i++) {
            int src = trans[i].src;
            int target = trans[i].target;
            cout << "    node" << src << " -> node" << target << " [label = o_"
                 << label_no << "];" << endl;
        }
    }
    cout << "}" << endl;
}<|MERGE_RESOLUTION|>--- conflicted
+++ resolved
@@ -393,7 +393,6 @@
     }
 }
 
-<<<<<<< HEAD
 void Abstraction::normalize() {
     // This method normalizes all labels and transitions. Labels are normalized
     // if transitions of labels that have been reduced via label reduction are
@@ -401,24 +400,6 @@
     // Remove duplicate transitions.
 
     cout << tag() << "normalizing" << endl;
-=======
-void Abstraction::normalize(bool reduce_labels, const EquivalenceRelation *relation) {
-    // Apply label reduction and remove duplicate transitions.
-
-    cout << tag() << "normalizing ";
-
-    if (reduce_labels) {
-        if (are_labels_reduced) {
-            cout << "without label reduction (already reduced)" << endl;
-        } else {
-            cout << "with label reduction" << endl;
-            labels->reduce_labels(relevant_labels, varset, relation);
-            are_labels_reduced = true;
-        }
-    } else {
-        cout << "without label reduction" << endl;
-    }
->>>>>>> 1ef5673f
 
     typedef vector<pair<AbstractStateRef, int> > StateBucket;
 
@@ -545,14 +526,14 @@
         const vector<AbstractTransition> &transitions = transitions_by_label[label_no];
         vector<pair<int, int> > sorted_trans;
         sorted_trans.reserve(transitions.size());
-        cout << "trans for label " << label_no << endl;
+        /*cout << "trans for label " << label_no << endl;
         for (size_t j = 0; j < transitions.size(); ++j) {
             const AbstractTransition &trans = transitions[j];
             sorted_trans.push_back(make_pair(trans.src, trans.target));
             cout << trans.src << "->" << trans.target << endl;
         }
         ::sort(sorted_trans.begin(), sorted_trans.end());
-        cout << "transition sig for label " << label_no << endl;
+        cout << "transition sig for label " << label_no << endl;*/
         TransitionSignature signature(sorted_trans, labels->get_label_by_index(label_no)->get_cost());
         if (!labels_by_transitions.count(signature)) {
             transition_signatures.push_back(signature);
@@ -628,10 +609,6 @@
             Abstraction *abs = result[var];
             AbstractTransition trans(value, value);
             abs->transitions_by_label[label_no].push_back(trans);
-            if (abs->tag() == "Atomic abstraction #3: ") {
-                cout << "add trans for abs " << abs->tag() << " and label " << label_no << endl;
-                cout << trans.src << "->" << trans.target << endl;
-            }
 
             if (abs->relevant_labels.empty()
                 || abs->relevant_labels.back() != label)
@@ -654,10 +631,6 @@
             for (int value = pre_value_min; value < pre_value_max; value++) {
                 AbstractTransition trans(value, post_value);
                 abs->transitions_by_label[label_no].push_back(trans);
-                if (abs->tag() == "Atomic abstraction #3: ") {
-                    cout << "add trans for abs " << abs->tag() << " and label " << label_no << endl;
-                    cout << trans.src << "->" << trans.target << endl;
-                }
             }
             if (abs->relevant_labels.empty()
                 || abs->relevant_labels.back() != label)
@@ -905,17 +878,6 @@
     vector<int>().swap(goal_distances);
     vector<bool>().swap(goal_states);
 
-    if (tag() == "Atomic abstraction #3: ") {
-        cout << "trans by label before shrink:" << endl;
-        for (size_t i = 0; i < transitions_by_label.size(); ++i) {
-            const vector<AbstractTransition> &transitions = transitions_by_label[i];
-            cout << "trans for abs " << tag() << " and label " << i << endl;
-            for (size_t j = 0; j < transitions.size(); ++j) {
-                cout << abstraction_mapping[transitions[j].src] << "->" << abstraction_mapping[transitions[j].target] << endl;
-            }
-        }
-    }
-
     vector<vector<AbstractTransition> > new_transitions_by_label(
         transitions_by_label.size());
     assert(transitions_consistent());
@@ -958,17 +920,6 @@
         cout << tag() << "simplification was not f-preserving!" << endl;
         clear_distances();
     }
-
-    if (tag() == "Atomic abstraction #3: ") {
-        cout << "trans by label after shrink:" << endl;
-        for (size_t i = 0; i < transitions_by_label.size(); ++i) {
-            const vector<AbstractTransition> &transitions = transitions_by_label[i];
-            cout << "trans for abs " << tag() << " and label " << i << endl;
-            for (size_t j = 0; j < transitions.size(); ++j) {
-                cout << transitions[j].src << "->" << transitions[j].target << endl;
-            }
-        }
-    }
 }
 
 bool Abstraction::is_solvable() const {
