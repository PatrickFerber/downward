--- conflicted
+++ resolved
@@ -32,14 +32,9 @@
 using namespace std;
 
 
-<<<<<<< HEAD
 LandmarkCostAssignment::LandmarkCostAssignment(
-    LandmarksGraph &graph, OperatorCost cost_type_)
+    LandmarkGraph &graph, OperatorCost cost_type_)
     : lm_graph(graph), cost_type(cost_type_) {
-=======
-LandmarkCostAssignment::LandmarkCostAssignment(LandmarkGraph &graph)
-    : lm_graph(graph) {
->>>>>>> ee1c9499
 }
 
 
@@ -61,13 +56,8 @@
 
 /* Uniform cost partioning */
 LandmarkUniformSharedCostAssignment::LandmarkUniformSharedCostAssignment(
-<<<<<<< HEAD
-    LandmarksGraph &graph, bool use_action_landmarks_, OperatorCost cost_type_)
+    LandmarkGraph &graph, bool use_action_landmarks_, OperatorCost cost_type_)
     : LandmarkCostAssignment(graph, cost_type_), use_action_landmarks(use_action_landmarks_) {
-=======
-    LandmarkGraph &graph, bool use_action_landmarks_)
-    : LandmarkCostAssignment(graph), use_action_landmarks(use_action_landmarks_) {
->>>>>>> ee1c9499
 }
 
 
@@ -173,13 +163,8 @@
 }
 
 LandmarkEfficientOptimalSharedCostAssignment::LandmarkEfficientOptimalSharedCostAssignment(
-<<<<<<< HEAD
-    LandmarksGraph &graph, OperatorCost cost_type)
+    LandmarkGraph &graph, OperatorCost cost_type)
     : LandmarkCostAssignment(graph, cost_type) {
-=======
-    LandmarkGraph &graph)
-    : LandmarkCostAssignment(graph) {
->>>>>>> ee1c9499
 #ifdef USE_LP
     si = new OsiXxxSolverInterface();
 #else
