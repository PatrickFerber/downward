--- conflicted
+++ resolved
@@ -22,15 +22,9 @@
         lmp->in_goal = true;
     }
     // test all other possible facts
-<<<<<<< HEAD
     const GlobalState &initial_state = g_initial_state();
-    for (int i = 0; i < g_variable_name.size(); i++)
-        for (int j = 0; j < g_variable_domain[i]; j++) {
-=======
-    const State &initial_state = g_initial_state();
     for (size_t i = 0; i < g_variable_name.size(); ++i) {
         for (int j = 0; j < g_variable_domain[i]; ++j) {
->>>>>>> e298f909
             const pair<int, int> lm = make_pair(i, j);
             if (!lm_graph->simple_landmark_exists(lm)) {
                 LandmarkNode *new_lm = &lm_graph->landmark_add_simple(lm);
