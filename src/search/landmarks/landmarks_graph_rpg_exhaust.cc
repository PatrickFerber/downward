--- conflicted
+++ resolved
@@ -67,16 +67,7 @@
     if (dry_run) {
         return 0;
     } else {
-<<<<<<< HEAD
-        /*LandmarksGraph *graph = new LandmarksGraphExhaust(common_options,
-                                                          new Exploration);
-=======
-        LandmarksGraph *graph = new LandmarksGraphExhaust(common_options,
-                                                          new Exploration(common_options.heuristic_options));
->>>>>>> f8569985
-        LandmarksGraph::build_lm_graph(graph);
-        return graph;*/
-        LandmarksGraphExhaust lm_graph_factory(common_options, new Exploration);
+        LandmarksGraphExhaust lm_graph_factory(common_options, new Exploration(common_options.heuristic_options));
         LandmarksGraph *graph = lm_graph_factory.get_lm_graph();
         return graph;
     }
