--- conflicted
+++ resolved
@@ -68,15 +68,8 @@
             }
         }
     }
-<<<<<<< HEAD
-
-    unused_alm.insert(
-        lm_graph.get_action_landmarks().begin(),
-        lm_graph.get_action_landmarks().end());
-=======
     cout << inserted << " initial landmarks, "
          << num_goal_lms << " goal landmarks" << endl;
->>>>>>> 98006a10
 }
 
 
