--- conflicted
+++ resolved
@@ -115,25 +115,37 @@
 
 HEADERS += additive_heuristic.h
 HEADERS += blind_search_heuristic.h
-#HEADERS += cea_heuristic.h
-#HEADERS += cg_heuristic.h cg_cache.h
-#HEADERS += ff_heuristic.h
-#HEADERS += goal_count_heuristic.h
-#HEADERS += hm_heuristic.h
-#HEADERS += lm_cut_heuristic.h
-#HEADERS += max_heuristic.h
-#
-#HEADERS += merge_and_shrink/labels.h \
-#           merge_and_shrink/merge_and_shrink_heuristic.h \
-#           merge_and_shrink/merge_dfp.h \
-#           merge_and_shrink/merge_linear.h \
-#           merge_and_shrink/merge_strategy.h \
-#           merge_and_shrink/shrink_bisimulation.h \
-#           merge_and_shrink/shrink_bucket_based.h \
-#           merge_and_shrink/shrink_fh.h \
-#           merge_and_shrink/shrink_random.h \
-#           merge_and_shrink/shrink_strategy.h \
-#           merge_and_shrink/transition_system.h \
+HEADERS += cea_heuristic.h
+HEADERS += cg_heuristic.h cg_cache.h
+HEADERS += ff_heuristic.h
+HEADERS += goal_count_heuristic.h
+HEADERS += hm_heuristic.h
+HEADERS += lm_cut_heuristic.h
+HEADERS += max_heuristic.h
+
+HEADERS += cegar/abstract_search.h \
+           cegar/abstract_state.h \
+           cegar/abstraction.h \
+           cegar/additive_cartesian_heuristic.h \
+           cegar/cartesian_heuristic.h \
+           cegar/decompositions.h \
+           cegar/domains.h \
+           cegar/split_selector.h \
+           cegar/split_tree.h \
+           cegar/utils.h \
+           cegar/utils_landmarks.h \
+
+HEADERS += merge_and_shrink/labels.h \
+           merge_and_shrink/merge_and_shrink_heuristic.h \
+           merge_and_shrink/merge_dfp.h \
+           merge_and_shrink/merge_linear.h \
+           merge_and_shrink/merge_strategy.h \
+           merge_and_shrink/shrink_bisimulation.h \
+           merge_and_shrink/shrink_bucket_based.h \
+           merge_and_shrink/shrink_fh.h \
+           merge_and_shrink/shrink_random.h \
+           merge_and_shrink/shrink_strategy.h \
+           merge_and_shrink/transition_system.h \
 
 HEADERS += landmarks/exploration.h \
            landmarks/h_m_landmarks.h \
@@ -161,29 +173,6 @@
 #            learning/state_space_sample.h \
 #            learning/state_vars_feature_extractor.h \
 
-<<<<<<< HEAD
-#HEADERS += pdbs/canonical_pdbs_heuristic.h \
-#           pdbs/dominance_pruner.h \
-#           pdbs/match_tree.h \
-#           pdbs/max_cliques.h \
-#           pdbs/pattern_generation_edelkamp.h \
-#           pdbs/pattern_generation_haslum.h \
-#           pdbs/pdb_heuristic.h \
-#           pdbs/util.h \
-#           pdbs/zero_one_pdbs_heuristic.h \
-
-HEADERS += cegar/abstract_search.h \
-           cegar/abstract_state.h \
-           cegar/abstraction.h \
-           cegar/additive_cartesian_heuristic.h \
-           cegar/cartesian_heuristic.h \
-           cegar/decompositions.h \
-           cegar/domains.h \
-           cegar/split_selector.h \
-           cegar/split_tree.h \
-           cegar/utils.h \
-           cegar/utils_landmarks.h \
-=======
 HEADERS += pdbs/canonical_pdbs_heuristic.h \
            pdbs/dominance_pruner.h \
            pdbs/match_tree.h \
@@ -194,7 +183,6 @@
            pdbs/pdb_heuristic.h \
            pdbs/util.h \
            pdbs/zero_one_pdbs_heuristic.h \
->>>>>>> 92b55382
 
 SOURCES = planner.cc $(HEADERS:%.h=%.cc)
 TARGET = downward
