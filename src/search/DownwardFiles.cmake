--- conflicted
+++ resolved
@@ -183,12 +183,8 @@
     NAME INT_HASH_SET
     HELP "Hash set storing non-negative integers"
     SOURCES
-<<<<<<< HEAD
-        algorithms/int_hash_set.h
-=======
         algorithms/int_hash_set
     DEPENDENCY_ONLY
->>>>>>> bd67064c
 )
 
 fast_downward_plugin(
