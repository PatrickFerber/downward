--- conflicted
+++ resolved
@@ -105,38 +105,14 @@
     int init_h = current_heuristic->compute_heuristic(
         task_proxy.get_initial_state());
 
-<<<<<<< HEAD
     try {
         samples = sample_states_with_random_walks(
-            task_proxy, num_samples, init_h, average_operator_cost,
-            [this](const State &state) {return current_heuristic->is_dead_end(state);},
+            task_proxy, successor_generator, num_samples, init_h, average_operator_cost,
+            [this](const State &state) {return current_heuristic->is_dead_end(state);
+            },
             *hill_climbing_timer);
     } catch (SamplingTimeout &) {
         throw HillClimbingTimeout();
-=======
-        // Sample one state with a random walk of length length.
-        State current_state(initial_state);
-        vector<OperatorProxy> applicable_ops;
-        for (int j = 0; j < length; ++j) {
-            applicable_ops.clear();
-            successor_generator.generate_applicable_ops(current_state,
-                                                        applicable_ops);
-            // If there are no applicable operators, do not walk further.
-            if (applicable_ops.empty()) {
-                break;
-            } else {
-                const OperatorProxy &random_op = *g_rng.choose(applicable_ops);
-                assert(is_applicable(random_op, current_state));
-                current_state = current_state.get_successor(random_op);
-                /* If current state is a dead end, then restart the random walk
-                   with the initial state. */
-                if (current_heuristic->is_dead_end(current_state))
-                    current_state = State(initial_state);
-            }
-        }
-        // The last state of the random walk is used as a sample.
-        samples.push_back(current_state);
->>>>>>> 92b55382
     }
 }
 
