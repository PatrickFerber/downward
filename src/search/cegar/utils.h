#ifndef CEGAR_UTILS_H
#define CEGAR_UTILS_H

#include "../task_proxy.h"

<<<<<<< HEAD
=======
#include "../utils/hash.h"

#include <limits>
>>>>>>> 37dcdbcf
#include <memory>
#include <unordered_set>
#include <utility>
#include <vector>

class AbstractTask;

namespace additive_heuristic {
class AdditiveHeuristic;
}

namespace cegar {
extern std::unique_ptr<additive_heuristic::AdditiveHeuristic>
create_additive_heuristic(const std::shared_ptr<AbstractTask> &task);

/*
  The set of relaxed-reachable facts is the possibly-before set of facts that
  can be reached in the delete-relaxation before 'fact' is reached the first
  time, plus 'fact' itself.
*/
extern utils::HashSet<FactProxy> get_relaxed_possible_before(
    const TaskProxy &task, const FactProxy &fact);

extern std::vector<int> get_domain_sizes(const TaskProxy &task);
}

/*
  TODO: Our proxy classes are meant to be temporary objects and as such
  shouldn't be stored in containers. Once we find a way to avoid
  storing them in containers, we should remove this hashing function.
*/
namespace utils {
inline void feed(HashState &hash_state, const FactProxy &fact) {
    feed(hash_state, fact.get_pair());
}
}

#endif<|MERGE_RESOLUTION|>--- conflicted
+++ resolved
@@ -3,12 +3,8 @@
 
 #include "../task_proxy.h"
 
-<<<<<<< HEAD
-=======
 #include "../utils/hash.h"
 
-#include <limits>
->>>>>>> 37dcdbcf
 #include <memory>
 #include <unordered_set>
 #include <utility>
