#include "enforced_hill_climbing_search.h"
#include "successor_generator.h"
#include "heuristic.h"
#include "operator.h"
#include "pref_evaluator.h"
#include "plugin.h"
#include "utilities.h"

EnforcedHillClimbingSearch::EnforcedHillClimbingSearch(
    const Options &opts)
    : SearchEngine(opts),
      heuristic(opts.get<Heuristic *>("h")),
      use_preferred(false),
      preferred_usage(PreferredUsage(opts.get_enum("preferred_usage"))),
      current_state(g_state_registry->get_handle(*g_initial_state)),
      num_ehc_phases(0) {
    if (opts.contains("preferred")) {
        preferred_heuristics = opts.get_list<Heuristic *>("preferred");
        if (preferred_heuristics.empty()) {
            use_preferred = false;
            preferred_contains_eval = false;
        } else if (find(preferred_heuristics.begin(),
                        preferred_heuristics.end(),
                        heuristic) != preferred_heuristics.end()) {
            use_preferred = true;
            preferred_contains_eval = true;
        }
    }
    search_progress.add_heuristic(heuristic);
    g_evaluator = new GEvaluator();
}

EnforcedHillClimbingSearch::~EnforcedHillClimbingSearch() {
    delete g_evaluator;
}

void EnforcedHillClimbingSearch::evaluate(const State &parent, const Operator *op, const State &state) {
    search_progress.inc_evaluated_states();

    if (!preferred_contains_eval) {
        if (op != NULL) {
            heuristic->reach_state(parent, *op, state);
        }
        heuristic->evaluate(state);
        search_progress.inc_evaluations();
    }
    for (int i = 0; i < preferred_heuristics.size(); i++) {
        if (op != NULL) {
            preferred_heuristics[i]->reach_state(parent, *op, state);
        }
        preferred_heuristics[i]->evaluate(state);
    }
    search_progress.inc_evaluations(preferred_heuristics.size());
}

void EnforcedHillClimbingSearch::initialize() {
    assert(heuristic != NULL);
    current_g = 0;
    cout << "Conducting Enforced Hill Climbing Search" << endl;
    if (use_preferred) {
        cout << "Using preferred operators for "
             << (preferred_usage == RANK_PREFERRED_FIRST ? "ranking successors"
            : "pruning") << endl;
    }
    cout << "(real) g-bound = " << bound << endl;

<<<<<<< HEAD
    SearchNode node = search_space.get_node(current_state.get_handle());
    evaluate(current_state, NULL, current_state);
    search_progress.get_initial_h_values();

=======
    SearchNode node = search_space.get_node(current_state);
    evaluate(node.get_state(), NULL, node.get_state());
>>>>>>> d79954db
    if (heuristic->is_dead_end()) {
        cout << "Initial state is a dead end, no solution" << endl;
        if (heuristic->dead_ends_are_reliable())
            exit_with(EXIT_UNSOLVABLE);
        else
            exit_with(EXIT_UNSOLVED_INCOMPLETE);
    }

    search_progress.get_initial_h_values();

    current_h = heuristic->get_heuristic();
    node.open_initial(current_h);

    if (!use_preferred || (preferred_usage == PRUNE_BY_PREFERRED)) {
        open_list = new StandardScalarOpenList<OpenListEntryEHC>(g_evaluator, false);
    } else {
        vector<ScalarEvaluator *> evals;
        evals.push_back(g_evaluator);
        evals.push_back(new PrefEvaluator);
        open_list = new TieBreakingOpenList<OpenListEntryEHC>(evals, false, true);
    }
}

void EnforcedHillClimbingSearch::get_successors(const State &state, vector<const Operator *> &ops) {
    if (!use_preferred || preferred_usage == RANK_PREFERRED_FIRST) {
        g_successor_generator->generate_applicable_ops(state, ops);

        // mark preferred operators as preferred
        if (use_preferred && (preferred_usage == RANK_PREFERRED_FIRST)) {
            for (int i = 0; i < ops.size(); i++) {
                ops[i]->unmark();
            }
            vector<const Operator *> preferred_ops;
            for (int i = 0; i < preferred_heuristics.size(); i++) {
                preferred_heuristics[i]->get_preferred_operators(preferred_ops);
            }
            for (int i = 0; i < preferred_ops.size(); i++) {
                preferred_ops[i]->mark();
            }
        }
    } else {
        vector<const Operator *> preferred_ops;
        for (int i = 0; i < preferred_heuristics.size(); i++) {
            preferred_heuristics[i]->get_preferred_operators(preferred_ops);
            for (int j = 0; j < preferred_ops.size(); j++) {
                if (!preferred_ops[j]->is_marked()) {
                    preferred_ops[j]->mark();
                    ops.push_back(preferred_ops[j]);
                }
            }
        }
    }
    search_progress.inc_expanded();
    search_progress.inc_generated_ops(ops.size());
}

int EnforcedHillClimbingSearch::step() {
    //cout << "s = ";
    //for (int i = 0; i < g_variable_domain.size(); i++) {
    //    cout << current_state[i] << " ";
    //}
    //cout << endl;
    last_expanded = search_progress.get_expanded();
    search_progress.check_h_progress(current_g);

    // current_state is the current state, and it is the last state to be evaluated
    // current_h is the h value of the current state

    if (check_goal_and_set_plan(current_state)) {
        return SOLVED;
    }

    vector<const Operator *> ops;
    get_successors(current_state, ops);

    SearchNode current_node = search_space.get_node(current_state.get_handle());
    current_node.close();

    for (int i = 0; i < ops.size(); i++) {
        int d = get_adjusted_cost(*ops[i]);
        OpenListEntryEHC entry = make_pair(current_state.get_handle(), make_pair(d, ops[i]));
        open_list->evaluate(d, ops[i]->is_marked());
        open_list->insert(entry);
        ops[i]->unmark();
    }
    return ehc();
}

int EnforcedHillClimbingSearch::ehc() {
    while (!open_list->empty()) {
        OpenListEntryEHC next = open_list->remove_min();
        StateHandle last_parent_handle = next.first;
        State last_parent = State(last_parent_handle);
        int d = next.second.first;
        const Operator *last_op = next.second.second;

        if (search_space.get_node(last_parent_handle).get_real_g() + last_op->get_cost() >= bound)
            continue;

        State s = State::construct_registered_successor(last_parent, *last_op);
        search_progress.inc_generated();

        SearchNode node = search_space.get_node(s.get_handle());

        if (node.is_new()) {
            evaluate(last_parent, last_op, s);

            if (heuristic->is_dead_end()) {
                node.mark_as_dead_end();
                search_progress.inc_dead_ends();
                continue;
            }

            int h = heuristic->get_heuristic();
            node.open(h, search_space.get_node(last_parent_handle), last_op);

            if (h < current_h) {
                current_g = node.get_g();
                num_ehc_phases++;
                if (d_counts.find(d) == d_counts.end()) {
                    d_counts[d] = make_pair(0, 0);
                }
                pair<int, int> p = d_counts[d];
                p.first = p.first + 1;
                p.second = p.second + search_progress.get_expanded() - last_expanded;
                d_counts[d] = p;

                current_state = s;
                current_h = heuristic->get_heuristic();
                open_list->clear();
                return IN_PROGRESS;
            } else {
                vector<const Operator *> ops;
                get_successors(s, ops);

                node.close();
                for (int i = 0; i < ops.size(); i++) {
                    int new_d = d + get_adjusted_cost(*ops[i]);
                    OpenListEntryEHC entry = make_pair(node.get_state_handle(), make_pair(new_d, ops[i]));
                    open_list->evaluate(new_d, ops[i]->is_marked());
                    open_list->insert(entry);
                    ops[i]->unmark();
                }
            }
        }
    }
    cout << "No solution - FAILED" << endl;
    return FAILED;
}

void EnforcedHillClimbingSearch::statistics() const {
    search_progress.print_statistics();

    cout << "EHC Phases: " << num_ehc_phases << endl;
    cout << "Average expansions per EHC Phase: " << (double)search_progress.get_expanded() / (double)num_ehc_phases << endl;

    map<int, pair<int, int> >::const_iterator it;
    for (it = d_counts.begin(); it != d_counts.end(); it++) {
        pair<int, pair<int, int> > p = *it;
        cout << "EHC phases of depth " << p.first << " : " << p.second.first << " - Avg. Expansions: " << (double)p.second.second / (double)p.second.first << endl;
    }
}

static SearchEngine *_parse(OptionParser &parser) {
    parser.add_option<Heuristic *>("h");

    parser.add_option<bool>("bfs_use_cost", false,
                            "use cost for bfs");

    vector<string> preferred_usages;
    preferred_usages.push_back("PRUNE_BY_PREFERRED");
    preferred_usages.push_back("RANK_PREFERRED_FIRST");
    parser.add_enum_option("preferred_usage", preferred_usages,
                           "PRUNE_BY_PREFERRED",
                           "preferred operator usage");

    parser.add_list_option<Heuristic *>("preferred", vector<Heuristic *>(),
                                        "use preferred operators of these heuristics");
    SearchEngine::add_options_to_parser(parser);
    Options opts = parser.parse();

    EnforcedHillClimbingSearch *engine = 0;
    if (!parser.dry_run()) {
        engine = new EnforcedHillClimbingSearch(opts);
    }

    return engine;
}

static Plugin<SearchEngine> _plugin("ehc", _parse);<|MERGE_RESOLUTION|>--- conflicted
+++ resolved
@@ -64,15 +64,9 @@
     }
     cout << "(real) g-bound = " << bound << endl;
 
-<<<<<<< HEAD
     SearchNode node = search_space.get_node(current_state.get_handle());
     evaluate(current_state, NULL, current_state);
-    search_progress.get_initial_h_values();
-
-=======
-    SearchNode node = search_space.get_node(current_state);
-    evaluate(node.get_state(), NULL, node.get_state());
->>>>>>> d79954db
+
     if (heuristic->is_dead_end()) {
         cout << "Initial state is a dead end, no solution" << endl;
         if (heuristic->dead_ends_are_reliable())
