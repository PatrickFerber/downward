--- conflicted
+++ resolved
@@ -10,31 +10,6 @@
 #include <cassert>
 using namespace std;
 
-<<<<<<< HEAD
-void set_bits(PackedStateEntry &mask, unsigned int from, unsigned int to) {
-    assert (from <= to);
-    mask |= (PackedStateEntry(1) << to) - (PackedStateEntry(1) << from);
-}
-
-int get_needed_bits(int num_values) {
-    unsigned int num_bits = 0;
-    while (num_values > 1U << num_bits)
-        ++num_bits;
-    return num_bits;
-}
-
-int get_max_fitting_bits(const vector<vector<int> > &vars_by_needed_bits,
-                                 int available_bits) {
-    for (size_t bits = available_bits; bits != 0; --bits) {
-        if (!vars_by_needed_bits[bits].empty()) {
-            return bits;
-        }
-    }
-    return 0;
-}
-
-=======
->>>>>>> ded452f9
 
 State::State(const PackedStateEntry *buffer_, const StateRegistry &registry_,
              StateID id_)
@@ -49,65 +24,7 @@
 }
 
 int State::operator[](int index) const {
-<<<<<<< HEAD
-    return get(buffer, index);
-}
-
-int State::get(const PackedStateEntry *buffer, int var) {
-    const PackedVariable &packed_var = packed_variables[var];
-    return (buffer[packed_var.index] & packed_var.read_mask) >> packed_var.shift;
-}
-
-void State::set(PackedStateEntry *buffer, int var, int value) {
-    const PackedVariable &packed_var = packed_variables[var];
-    PackedStateEntry before = buffer[packed_var.index];
-    buffer[packed_var.index] = (before & packed_var.clear_mask) | (value << packed_var.shift);
-}
-
-void State::pack_state() {
-    assert(packed_variables.empty());
-    int num_variables = g_variable_domain.size();
-    packed_variables.resize(num_variables);
-
-    int bits_per_entry = sizeof(PackedStateEntry) * 8;
-    vector<vector<int> > vars_by_needed_bits(bits_per_entry + 1);
-    for (size_t var = 0; var < num_variables; ++var) {
-        int bits = get_needed_bits(g_variable_domain[var]);
-        assert(bits < bits_per_entry);
-        vars_by_needed_bits[bits].push_back(var);
-    }
-    // Greedy strategy: always add the largest fitting variable.
-    int num_packed_variables = 0;
-    packed_size = 1;
-    int remaining_bits = bits_per_entry;
-    while (num_packed_variables < num_variables) {
-        int bits = get_max_fitting_bits(vars_by_needed_bits, remaining_bits);
-        if (bits == 0) {
-            // We cannot pack another variable into the current word so we add
-            // an additional word to the state.
-            ++packed_size;
-            remaining_bits = bits_per_entry;
-            continue;
-        }
-        // We can pack another value of size max_fitting_bits into the current word.
-        vector<int> &vars = vars_by_needed_bits[bits];
-        assert(!vars.empty());
-        int var = vars.back();
-        vars.pop_back();
-        PackedVariable &packed_var = packed_variables[var];
-        packed_var.shift = bits_per_entry - remaining_bits;
-        packed_var.index = packed_size - 1;
-        packed_var.read_mask = 0;
-        set_bits(packed_var.read_mask, packed_var.shift, packed_var.shift + bits);
-        packed_var.clear_mask = ~packed_var.read_mask;
-        remaining_bits -= bits;
-        ++num_packed_variables;
-    }
-    cout << "Variables: " << g_variable_domain.size() << endl;
-    cout << "Bytes per state: " << packed_size * sizeof(PackedStateEntry) << endl;
-=======
     return g_int_packer->get(buffer, index);
->>>>>>> ded452f9
 }
 
 void State::dump_pddl() const {
