--- conflicted
+++ resolved
@@ -22,11 +22,7 @@
 
     typedef std::vector<FactProxy> Condition;
     GeneratorBase *construct_recursive(
-<<<<<<< HEAD
-        int switch_var_id, std::list<int> &operator_queue);
-=======
-        int switch_var_id, std::list<OperatorProxy> &&operator_queue);
->>>>>>> 6b0e51eb
+        int switch_var_id, std::list<int> &&operator_queue);
 
     std::vector<Condition> conditions;
     std::vector<Condition::const_iterator> next_condition_by_op;
