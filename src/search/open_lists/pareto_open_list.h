--- conflicted
+++ resolved
@@ -2,19 +2,12 @@
 #define OPEN_LISTS_PARETO_OPEN_LIST_H
 
 #include "open_list.h"
-<<<<<<< HEAD
-=======
 
-#include "../evaluator.h"
 #include "../utilities_hash.h"
->>>>>>> af662e74
 
 #include <deque>
 #include <set>
-<<<<<<< HEAD
-=======
 #include <unordered_map>
->>>>>>> af662e74
 #include <utility>
 #include <vector>
 
@@ -26,15 +19,8 @@
 class ParetoOpenList : public OpenList<Entry> {
     typedef std::deque<Entry> Bucket;
     typedef std::vector<int> KeyType;
-<<<<<<< HEAD
-    typedef typename __gnu_cxx::hash_map<
-        const KeyType, Bucket,
-        __gnu_cxx::hash<const std::vector<int> > > BucketMap;
+    typedef std::unordered_map<KeyType, Bucket> BucketMap;
     typedef std::set<KeyType> KeySet;
-=======
-    typedef std::unordered_map<KeyType, Bucket> BucketMap;
-    typedef std::set<KeyType> KeySet; // no unordered_set (see insert method)
->>>>>>> af662e74
 
     BucketMap buckets;
     KeySet nondominated;
