--- conflicted
+++ resolved
@@ -128,10 +128,6 @@
     cout << endl;
 }
 
-<<<<<<< HEAD
-
-=======
->>>>>>> 6113b53a
 int get_op_index_hacked(const GlobalOperator *op) {
     int op_index = op - &*g_operators.begin();
     assert(op_index >= 0 && op_index < static_cast<int>(g_operators.size()));
