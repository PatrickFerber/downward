--- conflicted
+++ resolved
@@ -126,28 +126,14 @@
             }
         }
 
-<<<<<<< HEAD
         // Handle pre->eff links from effect conditions.
         for (size_t i = 0; i < effects.size(); ++i) {
-            // TODO introduce fix for conditional effects from issue 372
-=======
-        // Handle pre->eff links from pre- and effect conditions inside PrePost.
-        for (size_t i = 0; i < pre_post.size(); ++i) {
-            if (pre_post[i].pre != -1) {
-                int pre_var = pre_post[i].var;
-                for (size_t j = 0; j < pre_post.size(); ++j) {
-                    int eff_var = pre_post[j].var;
-                    if (pre_var != eff_var)
-                        handle_pre_eff_arc(pre_var, eff_var);
-                }
-            }
-            for (size_t j = 0; j < pre_post[i].cond.size(); ++j) {
-                int pre_var = pre_post[i].cond[j].var;
-                int eff_var = pre_post[i].var;
+            for (size_t j = 0; j < effects[i].conditions.size(); ++j) {
+                int pre_var = effects[i].conditions[j].var;
+                int eff_var = effects[i].var;
                 if (pre_var != eff_var)
                     handle_pre_eff_arc(pre_var, eff_var);
             }
->>>>>>> 16bffb65
         }
 
         // Handle eff->eff links.
