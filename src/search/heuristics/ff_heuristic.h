--- conflicted
+++ resolved
@@ -32,12 +32,7 @@
 protected:
     virtual int compute_heuristic(const GlobalState &global_state) override;
 public:
-<<<<<<< HEAD
-    explicit FFHeuristic(const options::Options &options);
-=======
-    FFHeuristic(const options::Options &opts);
-    ~FFHeuristic();
->>>>>>> 8c9365d7
+    explicit FFHeuristic(const options::Options &opts);
 };
 }
 
