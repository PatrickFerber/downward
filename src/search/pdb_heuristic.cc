--- conflicted
+++ resolved
@@ -127,7 +127,89 @@
     }
 }
 
-<<<<<<< HEAD
+// MatchTree ------------------------------------------------------------------
+
+MatchTree::MatchTree(const vector<int> &pattern_, const vector<int> &n_i_)
+    : pattern(pattern_), n_i(n_i_) {
+}
+
+MatchTree::~MatchTree() {
+}
+
+MatchTree::Node::Node(int test_var_) : test_var(test_var_),
+successors(new Node *[g_variable_domain[/*pattern[test_var_]*/0]]), star_successor(0) {
+}
+
+MatchTree::Node::~Node() {
+    delete[] successors;
+    delete star_successor;
+}
+
+void MatchTree::build_recursively(const AbstractOperator &op, int pre_index, Node *node, Node *parent) {
+    const vector<pair<int, int> > &regression_preconditions = op.get_regression_preconditions();
+    if (pre_index == regression_preconditions.size()) { // all preconditions have been checked, insert op
+        node->applicable_operators.push_back(&op);
+    } else {
+        const pair<int, int> &var_val = regression_preconditions[pre_index];
+        if (node->test_var == var_val.first) { // operator has a precondition on test_var
+            if (node->successors[var_val.second] == 0) { // child with correct value doesn't exist, create
+                Node *new_node = new Node(-1);
+                node->successors[var_val.second] = new_node;
+                build_recursively(op, pre_index + 1, new_node, node);
+            } else { // child already exists
+                build_recursively(op, pre_index + 1, node->successors[var_val.second], node);
+            }
+        } else if (node->test_var == -1) { // node is a leaf
+            node->test_var = var_val.first;
+            Node *new_node = new Node(-1);
+            node->successors[var_val.second] = new_node;
+            build_recursively(op, pre_index + 1, new_node, node);
+        } else if (node->test_var > var_val.first) { // variable has been left out
+            assert(parent != 0); // if node is root and therefore parent 0, we should never get in this if clause
+            assert(parent->successors[regression_preconditions[pre_index - 1].second]->test_var == node->test_var);
+            Node *new_node = new Node(var_val.first); // new node gets the left out variable as test_var
+            parent->successors[regression_preconditions[pre_index - 1].second] = new_node; // parent points to new_node
+            new_node->star_successor = node; // new_node's *-edge points to node
+            Node *new_nodes_child = new Node(-1);
+            new_node->successors[var_val.second] = new_nodes_child; // new_node gets a default child
+            build_recursively(op, pre_index + 1, new_nodes_child, node);
+        } else { // operator doesn't have a precondition on test_var, follow/create *-edge
+            if (node->star_successor == 0) { // *-edge doesn't exist
+                Node *new_node = new Node(-1);
+                node->star_successor = new_node;
+                build_recursively(op, pre_index + 1, new_node, node);
+            } else { // *-edge exists
+                build_recursively(op, pre_index + 1, node->star_successor, node);
+            }
+        }
+    }
+}
+
+void MatchTree::insert(const AbstractOperator &op) {
+    root = new Node(0); // initialize root-node with var0
+    build_recursively(op, 0, root, 0);
+}
+
+void MatchTree::traverse(Node *node, int var_index, const size_t state_index,
+                         vector<const AbstractOperator *> &applicable_operators) const {
+    for (size_t i = 0; i < node->applicable_operators.size(); ++i) {
+        applicable_operators.push_back(node->applicable_operators[i]);
+    }
+    if (var_index == pattern.size()) // all state vars have been checked
+        return;
+    int temp = state_index / n_i[var_index];
+    int val = temp % g_variable_domain[pattern[var_index]];
+    Node *next_node = node->successors[val];
+    if (next_node == 0) // leaf reached
+        return;
+    traverse(next_node, var_index + 1, state_index, applicable_operators);
+}
+
+void MatchTree::get_applicable_operators(size_t state_index,
+                                         vector<const AbstractOperator *> &applicable_operators) const {
+    traverse(root, 0, state_index, applicable_operators);
+}
+
 // PDBHeuristic ---------------------------------------------------------------
 
 /*PDBHeuristic::PDBHeuristic(int max_abstract_states) {
@@ -181,144 +263,6 @@
         }
     }
 }
-=======
-// MatchTree ------------------------------------------------------------------
->>>>>>> 1f5a4809
-
-MatchTree::MatchTree(const vector<int> &pattern_, const vector<int> &n_i_)
-    : pattern(pattern_), n_i(n_i_) {
-}
-
-MatchTree::~MatchTree() {
-}
-
-MatchTree::Node::Node(int test_var_) : test_var(test_var_),
-successors(new Node *[g_variable_domain[/*pattern[test_var_]*/0]]), star_successor(0) {
-}
-
-MatchTree::Node::~Node() {
-    delete[] successors;
-    delete star_successor;
-}
-
-void MatchTree::build_recursively(const AbstractOperator &op, int pre_index, Node *node, Node *parent) {
-    const vector<pair<int, int> > &regression_preconditions = op.get_regression_preconditions();
-    if (pre_index == regression_preconditions.size()) { // all preconditions have been checked, insert op
-        node->applicable_operators.push_back(&op);
-    } else {
-        const pair<int, int> &var_val = regression_preconditions[pre_index];
-        if (node->test_var == var_val.first) { // operator has a precondition on test_var
-            if (node->successors[var_val.second] == 0) { // child with correct value doesn't exist, create
-                Node *new_node = new Node(-1);
-                node->successors[var_val.second] = new_node;
-                build_recursively(op, pre_index + 1, new_node, node);
-            } else { // child already exists
-                build_recursively(op, pre_index + 1, node->successors[var_val.second], node);
-            }
-        } else if (node->test_var == -1) { // node is a leaf
-            node->test_var = var_val.first;
-            Node *new_node = new Node(-1);
-            node->successors[var_val.second] = new_node;
-            build_recursively(op, pre_index + 1, new_node, node);
-        } else if (node->test_var > var_val.first) { // variable has been left out
-            assert(parent != 0); // if node is root and therefore parent 0, we should never get in this if clause
-            assert(parent->successors[regression_preconditions[pre_index - 1].second]->test_var == node->test_var);
-            Node *new_node = new Node(var_val.first); // new node gets the left out variable as test_var
-            parent->successors[regression_preconditions[pre_index - 1].second] = new_node; // parent points to new_node
-            new_node->star_successor = node; // new_node's *-edge points to node
-            Node *new_nodes_child = new Node(-1);
-            new_node->successors[var_val.second] = new_nodes_child; // new_node gets a default child
-            build_recursively(op, pre_index + 1, new_nodes_child, node);
-        } else { // operator doesn't have a precondition on test_var, follow/create *-edge
-            if (node->star_successor == 0) { // *-edge doesn't exist
-                Node *new_node = new Node(-1);
-                node->star_successor = new_node;
-                build_recursively(op, pre_index + 1, new_node, node);
-            } else { // *-edge exists
-                build_recursively(op, pre_index + 1, node->star_successor, node);
-            }
-        }
-    }
-}
-
-void MatchTree::insert(const AbstractOperator &op) {
-    root = new Node(0); // initialize root-node with var0
-    build_recursively(op, 0, root, 0);
-}
-
-void MatchTree::traverse(Node *node, int var_index, const size_t state_index,
-                         vector<const AbstractOperator *> &applicable_operators) const {
-    for (size_t i = 0; i < node->applicable_operators.size(); ++i) {
-        applicable_operators.push_back(node->applicable_operators[i]);
-    }
-    if (var_index == pattern.size()) // all state vars have been checked
-        return;
-    int temp = state_index / n_i[var_index];
-    int val = temp % g_variable_domain[pattern[var_index]];
-    Node *next_node = node->successors[val];
-    if (next_node == 0) // leaf reached
-        return;
-    traverse(next_node, var_index + 1, state_index, applicable_operators);
-}
-
-void MatchTree::get_applicable_operators(size_t state_index,
-                                         vector<const AbstractOperator *> &applicable_operators) const {
-    traverse(root, 0, state_index, applicable_operators);
-}
-
-// PDBHeuristic ---------------------------------------------------------------
-
-static ScalarEvaluator *create(const vector<string> &config, int start, int &end, bool dry_run);
-static ScalarEvaluatorPlugin plugin("pdb", create);
-
-/*PDBHeuristic::PDBHeuristic(int max_abstract_states) {
-    verify_no_axioms_no_cond_effects();
-    Timer timer;
-    generate_pattern(max_abstract_states);
-    cout << "PDB construction time: " << timer << endl;
-}*/
-
-PDBHeuristic::PDBHeuristic(const vector<int> &pattern, bool dump)
-    : Heuristic(HeuristicOptions()) {
-    verify_no_axioms_no_cond_effects();
-    Timer timer;
-    set_pattern(pattern);
-    if (dump)
-        cout << "PDB construction time: " << timer << endl;
-}
-
-PDBHeuristic::~PDBHeuristic() {
-}
-
-void PDBHeuristic::verify_no_axioms_no_cond_effects() const {
-    if (!g_axioms.empty()) {
-        cerr << "Heuristic does not support axioms!" << endl << "Terminating." << endl;
-        exit(1);
-    }
-    for (int i = 0; i < g_operators.size(); ++i) {
-        const vector<PrePost> &pre_post = g_operators[i].get_pre_post();
-        for (int j = 0; j < pre_post.size(); ++j) {
-            const vector<Prevail> &cond = pre_post[j].cond;
-            if (cond.empty())
-                continue;
-            // Accept conditions that are redundant, but nothing else.
-            // In a better world, these would never be included in the
-            // input in the first place.
-            int var = pre_post[j].var;
-            int pre = pre_post[j].pre;
-            int post = pre_post[j].post;
-            if (pre == -1 && cond.size() == 1 &&
-                cond[0].var == var && cond[0].prev != post &&
-                g_variable_domain[var] == 2)
-                continue;
-            
-            cerr << "Heuristic does not support conditional effects "
-                 << "(operator " << g_operators[i].get_name() << ")"
-                 << endl << "Terminating." << endl;
-            exit(1);
-        }
-    }
-}
 
 void PDBHeuristic::build_recursively(int pos, int cost, vector<pair<int, int> > &prev_pairs,
                                      vector<pair<int, int> > &pre_pairs,
