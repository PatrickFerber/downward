--- conflicted
+++ resolved
@@ -66,13 +66,8 @@
         ++round;
         was_updated = false;
 
-<<<<<<< HEAD
-        for (int op_id = 0; op_id < g_operators.size(); op_id++) {
+        for (size_t op_id = 0; op_id < g_operators.size(); ++op_id) {
             const GlobalOperator &op = g_operators[op_id];
-=======
-        for (size_t op_id = 0; op_id < g_operators.size(); ++op_id) {
-            const Operator &op = g_operators[op_id];
->>>>>>> e298f909
             tuple pre;
             get_operator_pre(op, pre);
 
